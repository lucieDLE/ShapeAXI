--- conflicted
+++ resolved
@@ -3,16 +3,10 @@
 import torch
 import matplotlib.pyplot as plt
 import plotly.graph_objects as go
-<<<<<<< HEAD
-import plotly.express as px
-from plotly.subplots import make_subplots
-import numpy as np
-=======
 from plotly.subplots import make_subplots
 import plotly.express as px
-
-
->>>>>>> d3ba5e1a
+import numpy as np
+
 # This file contains custom callbacks for logging and visualizing images during training within a PyTorch Lightning-based deep learning workflow
 
 #####################################################################################################################################################################################
@@ -244,223 +238,6 @@
             with torch.no_grad():
                 # Render the input surface mesh to an image
                 XL, PFL = pl_module.render(VL, FL, VFL, FFL)
-<<<<<<< HEAD
-                grid_XL = torchvision.utils.make_grid(XL[0, 0:num_images, 0:3, :, :], nrow=3, padding=0)#Grab the first image, RGB channels only, X, Y. The time dimension is on dim=1
-                fig = plt.figure(figsize=(7, 9))
-                grid_XL = grid_XL.permute(1, 2, 0)
-                ax = plt.imshow(grid_XL.detach().cpu().numpy())
-                trainer.logger.experiment["images/x"].upload(fig)
-                plt.close()
-
-
-class SaxiAELoggerNeptune(Callback):
-    # This callback logs images for visualization during training, with the ability to log images to the Neptune logging system for easy monitoring and analysis
-    def __init__(self, num_surf=1, log_steps=10):
-        self.log_steps = log_steps
-        self.num_surf = num_surf
-        self.num_samples = 4000
-
-    def on_train_batch_end(self, trainer, pl_module, outputs, batch, batch_idx): 
-        # This function is called at the end of each training batch
-        if batch_idx % self.log_steps == 0:
-
-            with torch.no_grad():
-                V, F = batch
-
-                X_mesh = pl_module.create_mesh(V, F)
-                # X, X_N = pl_module.sample_points_from_meshes(X_mesh, pl_module.hparams.sample_levels[0], return_normals=True)
-                # X = torch.cat([X, X_N], dim=-1)
-
-                if hasattr(pl_module.hparams, 'start_samples'):
-                    X = pl_module.sample_points_from_meshes(X_mesh, pl_module.hparams.start_samples)
-                else:
-                    X = pl_module.sample_points_from_meshes(X_mesh, pl_module.hparams.sample_levels[0])
-                
-                X_hat = pl_module(X)                
-
-                X_samples = pl_module.sample_points_from_meshes(X_mesh, self.num_samples)
-                X_samples_hat, _ = pl_module.sample_points(X_hat[0:1], self.num_samples)
-
-                if hasattr(pl_module.hparams, 'start_samples'):
-                    X_start_samples = pl_module.sample_points_from_meshes(X_mesh, pl_module.hparams.start_samples)
-                else:
-                    X_start_samples = pl_module.sample_points_from_meshes(X_mesh, pl_module.hparams.sample_levels[-1])
-                
-                
-                fig = self.plot_pointclouds(X_start_samples[0].cpu().numpy(), X_samples[0].cpu().numpy(), X_samples_hat[0].detach().cpu().numpy())
-                trainer.logger.experiment["images/surf"].upload(fig)
-
-    
-    def plot_pointclouds(self, X, X_samples, X_hat):
-    
-
-        fig = make_subplots(
-            rows=1, cols=3,
-            specs=[[{'type': 'scatter3d'}, {'type': 'scatter3d'}, {'type': 'scatter3d'}]]
-        )
-
-        # First scatter plot
-        fig.add_trace(
-            go.Scatter3d(x=X_samples[:,0], y=X_samples[:,1], z=X_samples[:,2], mode='markers', marker=dict(
-                size=2,
-                color=X_samples[:,2],                # set color to an array/list of desired values
-                colorscale='Viridis',   # choose a colorscale
-                opacity=0.8
-            )),
-            row=1, col=1
-        )
-        
-        # Second scatter plot
-        fig.add_trace(
-            go.Scatter3d(x=X[:,0], y=X[:,1], z=X[:,2], mode='markers', marker=dict(
-                size=2,
-                color=X[:,2],                # set color to an array/list of desired values
-                colorscale='Viridis',   # choose a colorscale
-                opacity=0.8
-            )),
-            row=1, col=2
-        )
-
-        # Second scatter plot
-        fig.add_trace(
-            go.Scatter3d(x=X_hat[:,0], y=X_hat[:,1], z=X_hat[:,2], mode='markers', marker=dict(
-                size=2,
-                color=X_hat[:,2],                # set color to an array/list of desired values
-                colorscale='Viridis',   # choose a colorscale
-                opacity=0.8
-            )),
-            row=1, col=3
-        )
-
-
-        # Update the layout if necessary
-        fig.update_layout(height=600, width=1200, title_text="Side-by-Side 3D Scatter Plots")
-
-        return fig
-    
-
-class SaxiClassLoggerNeptune(Callback):
-    # This callback logs images for visualization during training, with the ability to log images to the Neptune logging system for easy monitoring and analysis
-    def __init__(self, num_surf=1, log_steps=10):
-        self.log_steps = log_steps
-        self.num_surf = num_surf
-        self.num_samples = 1000
-
-    def on_train_batch_end(self, trainer, pl_module, outputs, batch, batch_idx): 
-        # This function is called at the end of each training batch
-        if batch_idx % self.log_steps == 0:
-
-            with torch.no_grad():
-                if len(batch) == 3:
-                    V, F, Y = batch
-                else:
-                    V, F, CN, Y = batch
-
-                X_mesh = pl_module.create_mesh(V, F)                
-
-                X_samples = pl_module.sample_points_from_meshes(X_mesh, self.num_samples)
-                
-                fig = self.plot_pointclouds(X_samples[0].cpu().numpy())
-                trainer.logger.experiment["images/surf"].upload(fig)
-
-    
-    def plot_pointclouds(self, X):
-    
-
-        fig = make_subplots(
-            rows=1, cols=1,
-            specs=[[{'type': 'scatter3d'}]]
-        )
-
-        # First scatter plot
-        fig.add_trace(
-            go.Scatter3d(x=X[:,0], y=X[:,1], z=X[:,2], mode='markers', marker=dict(
-                size=2,
-                color=X[:,2],                # set color to an array/list of desired values
-                colorscale='Viridis',   # choose a colorscale
-                opacity=0.8
-            )),
-            row=1, col=1
-        )
-
-        # Update the layout if necessary
-        fig.update_layout(height=600, width=600, title_text="Side-by-Side 3D Scatter Plots")
-
-        return fig
-    
-
-
-class SaxiClassMHAFBLoggerNeptune(Callback):
-    # This callback logs images for visualization during training, with the ability to log images to the Neptune logging system for easy monitoring and analysis
-    def __init__(self, num_surf=1, log_steps=10):
-        self.log_steps = log_steps
-        self.num_surf = num_surf
-        self.num_samples = 1000
-        self.num_images = 12
-
-    def on_train_batch_end(self, trainer, pl_module, outputs, batch, batch_idx): 
-        # This function is called at the end of each training batch
-        if batch_idx % self.log_steps == 0:
-
-            with torch.no_grad():
-                V, F, CN, Y = batch
-
-                X_mesh = pl_module.create_mesh(V, F, CN)
-
-                X_samples = pl_module.sample_points_from_meshes(X_mesh, self.num_samples)
-                
-                fig = self.plot_pointclouds(X_samples[0].cpu().numpy())
-                trainer.logger.experiment["images/surf"].upload(fig)
-
-                X_fb, X_PF = pl_module.render(X_mesh)
-                
-                X_img = X_fb[0,:,0:3].permute(0,2,3,1).squeeze().cpu().numpy()
-                X_img = (X_img - X_img.min()) / (X_img.max() - X_img.min())*255
-                X_img_zbuf = X_fb[0,:,3:4].permute(0,2,3,1).squeeze().cpu().numpy()
-
-                fig = self.create_figure(X_img[0:self.num_images], X_img_zbuf[0:self.num_images])
-                trainer.logger.experiment["images/fb"].upload(fig)
-
-    
-    def plot_pointclouds(self, X):
-    
-
-        fig = make_subplots(
-            rows=1, cols=1,
-            specs=[[{'type': 'scatter3d'}]]
-        )
-
-        # First scatter plot
-        fig.add_trace(
-            go.Scatter3d(x=X[:,0], y=X[:,1], z=X[:,2], mode='markers', marker=dict(
-                size=2,
-                color=X[:,2],                # set color to an array/list of desired values
-                colorscale='Viridis',   # choose a colorscale
-                opacity=0.8
-            )),
-            row=1, col=1
-        )
-
-        # Update the layout if necessary
-        fig.update_layout(height=600, width=600, title_text="Side-by-Side 3D Scatter Plots")
-
-        return fig
-    
-    def create_figure(self, image_data1, image_data2):
-        fig = make_subplots(rows=1, cols=2, subplot_titles=('Image 1', 'Image 2'))
-
-        # Add initial frames for both images with shared coloraxis
-        fig.add_trace(go.Image(z=image_data1[0]), row=1, col=1)
-        fig.add_trace(go.Heatmap(z=image_data2[0], coloraxis="coloraxis"), row=1, col=2)
-
-        # Create frames for the animation
-        frames = []
-        for k in range(image_data1.shape[0]):
-            frame = go.Frame(data=[
-                go.Image(z=image_data1[k]),
-                go.Heatmap(z=image_data2[k], coloraxis="coloraxis")
-            ], name=str(k))
-=======
                 XL = XL.cpu().numpy()
                 fig = self.create_figure(XL)
                 # fig = self.create_figure(XL[0, 0:num_images, 0, :, :], XL[0, 0:num_images, 1, :, :], XL[0, 0:num_images, 2, :, :], XL[0, 0:num_images, 3, :, :])
@@ -499,46 +276,27 @@
             for idx, image_data in enumerate(image_data_list):
                 frame_data.append(go.Heatmap(z=image_data[k], coloraxis="coloraxis"))
             frame = go.Frame(data=frame_data, name=str(k))
->>>>>>> d3ba5e1a
             frames.append(frame)
 
         # Add frames to the figure
         fig.frames = frames
 
         # Calculate the aspect ratio
-<<<<<<< HEAD
-        height, width = image_data1[0].shape[:2]
-        aspect_ratio = height / width
-
-        # Determine global min and max values for consistent color scale
-        # vmin = min(image_data1.min(), image_data2.min())
-        # vmax = max(image_data1.max(), image_data2.max())
-        vmin = image_data2.min()
-        vmax = image_data2.max()
-=======
         height, width = image_data_list[0][0].shape[:2]
         aspect_ratio = height / width
 
         # Determine global min and max values for consistent color scale
         vmin = min([min(data.min() for data in feature_data) for feature_data in image_data_list])
         vmax = max([max(data.max() for data in feature_data) for feature_data in image_data_list])
->>>>>>> d3ba5e1a
 
         # Update layout with animation settings and fixed aspect ratio
         fig.update_layout(
             autosize=False,
             width=1200,  # Adjust width as needed
-<<<<<<< HEAD
-            height=600,  # Adjust height according to aspect ratio
-            coloraxis={"colorscale": "jet",
-                    "cmin": vmin,  # Set global min value for color scale
-                        "cmax": vmax},   # Set global max value for color scale},  # Set colorscale for the shared coloraxis
-=======
             height=1200,  # Adjust height according to aspect ratio
             coloraxis={"colorscale": "jet",
                         "cmin": vmin,  # Set global min value for color scale
                         "cmax": vmax}, # Set global max value for color scale
->>>>>>> d3ba5e1a
             updatemenus=[{
                 "buttons": [
                     {
@@ -570,11 +328,7 @@
                                             "mode": "immediate"}],
                         "label": str(k),
                         "method": "animate"
-<<<<<<< HEAD
-                    } for k in range(image_data1.shape[0])
-=======
                     } for k in range(image_data_list[0][0].shape[0])
->>>>>>> d3ba5e1a
                 ],
                 "active": 0,
                 "yanchor": "top",
@@ -588,19 +342,6 @@
                 "transition": {"duration": 300, "easing": "cubic-in-out"}
             }]
         )
-<<<<<<< HEAD
-        return fig 
-    
-
-
-class SaxiClassRingLoggerNeptune(Callback):
-    # This callback logs images for visualization during training, with the ability to log images to the Neptune logging system for easy monitoring and analysis
-    def __init__(self, num_surf=1, log_steps=10):
-        self.log_steps = log_steps
-        self.num_surf = num_surf
-        self.num_samples = 1000
-        self.num_images = 12
-=======
         return fig
 
 
@@ -612,64 +353,11 @@
     def __init__(self, num_images=12, log_steps=10):
         self.log_steps = log_steps
         self.num_images = num_images
->>>>>>> d3ba5e1a
 
     def on_train_batch_end(self, trainer, pl_module, outputs, batch, batch_idx): 
         # This function is called at the end of each training batch
         if batch_idx % self.log_steps == 0:
 
-<<<<<<< HEAD
-            with torch.no_grad():
-                V, F, CN, Y = batch
-
-                X_mesh = pl_module.create_mesh(V, F, CN)
-
-                X_samples = pl_module.sample_points_from_meshes(X_mesh, self.num_samples)
-                
-                fig = self.plot_pointclouds(X_samples[0].cpu().numpy())
-                trainer.logger.experiment["images/surf"].upload(fig)
-
-                X_fb, X_PF = pl_module.render(V, F, CN)
-                
-                X_img = X_fb[0,:,0:3].permute(0,2,3,1).squeeze().cpu().numpy()
-                X_img = (X_img - X_img.min()) / (X_img.max() - X_img.min())*255
-                X_img_zbuf = X_fb[0,:,3:4].permute(0,2,3,1).squeeze().cpu().numpy()
-
-                fig = self.create_figure(X_img[0:self.num_images], X_img_zbuf[0:self.num_images])
-                trainer.logger.experiment["images/fb"].upload(fig)
-
-    
-    def plot_pointclouds(self, X):
-    
-
-        fig = make_subplots(
-            rows=1, cols=1,
-            specs=[[{'type': 'scatter3d'}]]
-        )
-
-        # First scatter plot
-        fig.add_trace(
-            go.Scatter3d(x=X[:,0], y=X[:,1], z=X[:,2], mode='markers', marker=dict(
-                size=2,
-                color=X[:,2],                # set color to an array/list of desired values
-                colorscale='Viridis',   # choose a colorscale
-                opacity=0.8
-            )),
-            row=1, col=1
-        )
-
-        # Update the layout if necessary
-        fig.update_layout(height=600, width=600, title_text="Side-by-Side 3D Scatter Plots")
-
-        return fig
-    
-    def create_figure(self, image_data1, image_data2):
-        fig = make_subplots(rows=1, cols=2, subplot_titles=('Image 1', 'Image 2'))
-
-        # Add initial frames for both images with shared coloraxis
-        fig.add_trace(go.Image(z=image_data1[0]), row=1, col=1)
-        fig.add_trace(go.Heatmap(z=image_data2[0], coloraxis="coloraxis"), row=1, col=2)
-=======
             VL, FL, VFL, FFL, VR, FR, VFR, FFR, Y = batch
             num_images = min(VL.shape[1], self.num_images)
 
@@ -695,18 +383,12 @@
 
         # Add initial frames for both images with shared coloraxis
         fig.add_trace(go.Heatmap(z=image_data1[0], coloraxis="coloraxis"), row=1, col=1)
->>>>>>> d3ba5e1a
 
         # Create frames for the animation
         frames = []
         for k in range(image_data1.shape[0]):
             frame = go.Frame(data=[
-<<<<<<< HEAD
-                go.Image(z=np.flip(image_data1[k], axis=0)),
-                go.Heatmap(z=image_data2[k], coloraxis="coloraxis")
-=======
                 go.Heatmap(z=image_data1[k], coloraxis="coloraxis"),
->>>>>>> d3ba5e1a
             ], name=str(k))
             frames.append(frame)
 
@@ -718,31 +400,17 @@
         aspect_ratio = height / width
 
         # Determine global min and max values for consistent color scale
-<<<<<<< HEAD
-        # vmin = min(image_data1.min(), image_data2.min())
-        # vmax = max(image_data1.max(), image_data2.max())
-        vmin = image_data2.min()
-        vmax = image_data2.max()
-=======
         vmin = image_data1.min()
         vmax = image_data1.max()
->>>>>>> d3ba5e1a
 
         # Update layout with animation settings and fixed aspect ratio
         fig.update_layout(
             autosize=False,
             width=1200,  # Adjust width as needed
-<<<<<<< HEAD
-            height=600,  # Adjust height according to aspect ratio
-            coloraxis={"colorscale": "jet",
-                    "cmin": vmin,  # Set global min value for color scale
-                        "cmax": vmax},   # Set global max value for color scale},  # Set colorscale for the shared coloraxis
-=======
             height=1200,  # Adjust height according to aspect ratio
             coloraxis={"colorscale": "jet",
                         "cmin": vmin,  # Set global min value for color scale
                         "cmax": vmax}, # Set global max value for color scale
->>>>>>> d3ba5e1a
             updatemenus=[{
                 "buttons": [
                     {
@@ -788,8 +456,424 @@
                 "transition": {"duration": 300, "easing": "cubic-in-out"}
             }]
         )
-<<<<<<< HEAD
         return fig
-=======
+
+
+class SaxiAELoggerNeptune(Callback):
+    # This callback logs images for visualization during training, with the ability to log images to the Neptune logging system for easy monitoring and analysis
+    def __init__(self, num_surf=1, log_steps=10):
+        self.log_steps = log_steps
+        self.num_surf = num_surf
+        self.num_samples = 4000
+
+    def on_train_batch_end(self, trainer, pl_module, outputs, batch, batch_idx): 
+        # This function is called at the end of each training batch
+        if batch_idx % self.log_steps == 0:
+
+            with torch.no_grad():
+                V, F = batch
+
+                X_mesh = pl_module.create_mesh(V, F)
+                # X, X_N = pl_module.sample_points_from_meshes(X_mesh, pl_module.hparams.sample_levels[0], return_normals=True)
+                # X = torch.cat([X, X_N], dim=-1)
+
+                if hasattr(pl_module.hparams, 'start_samples'):
+                    X = pl_module.sample_points_from_meshes(X_mesh, pl_module.hparams.start_samples)
+                else:
+                    X = pl_module.sample_points_from_meshes(X_mesh, pl_module.hparams.sample_levels[0])
+                
+                X_hat = pl_module(X)                
+
+                X_samples = pl_module.sample_points_from_meshes(X_mesh, self.num_samples)
+                X_samples_hat, _ = pl_module.sample_points(X_hat[0:1], self.num_samples)
+
+                if hasattr(pl_module.hparams, 'start_samples'):
+                    X_start_samples = pl_module.sample_points_from_meshes(X_mesh, pl_module.hparams.start_samples)
+                else:
+                    X_start_samples = pl_module.sample_points_from_meshes(X_mesh, pl_module.hparams.sample_levels[-1])
+                
+                
+                fig = self.plot_pointclouds(X_start_samples[0].cpu().numpy(), X_samples[0].cpu().numpy(), X_samples_hat[0].detach().cpu().numpy())
+                trainer.logger.experiment["images/surf"].upload(fig)
+
+    
+    def plot_pointclouds(self, X, X_samples, X_hat):
+    
+
+        fig = make_subplots(
+            rows=1, cols=3,
+            specs=[[{'type': 'scatter3d'}, {'type': 'scatter3d'}, {'type': 'scatter3d'}]]
+        )
+
+        # First scatter plot
+        fig.add_trace(
+            go.Scatter3d(x=X_samples[:,0], y=X_samples[:,1], z=X_samples[:,2], mode='markers', marker=dict(
+                size=2,
+                color=X_samples[:,2],                # set color to an array/list of desired values
+                colorscale='Viridis',   # choose a colorscale
+                opacity=0.8
+            )),
+            row=1, col=1
+        )
+        
+        # Second scatter plot
+        fig.add_trace(
+            go.Scatter3d(x=X[:,0], y=X[:,1], z=X[:,2], mode='markers', marker=dict(
+                size=2,
+                color=X[:,2],                # set color to an array/list of desired values
+                colorscale='Viridis',   # choose a colorscale
+                opacity=0.8
+            )),
+            row=1, col=2
+        )
+
+        # Second scatter plot
+        fig.add_trace(
+            go.Scatter3d(x=X_hat[:,0], y=X_hat[:,1], z=X_hat[:,2], mode='markers', marker=dict(
+                size=2,
+                color=X_hat[:,2],                # set color to an array/list of desired values
+                colorscale='Viridis',   # choose a colorscale
+                opacity=0.8
+            )),
+            row=1, col=3
+        )
+
+
+        # Update the layout if necessary
+        fig.update_layout(height=600, width=1200, title_text="Side-by-Side 3D Scatter Plots")
+
         return fig
->>>>>>> d3ba5e1a
+    
+
+class SaxiClassLoggerNeptune(Callback):
+    # This callback logs images for visualization during training, with the ability to log images to the Neptune logging system for easy monitoring and analysis
+    def __init__(self, num_surf=1, log_steps=10):
+        self.log_steps = log_steps
+        self.num_surf = num_surf
+        self.num_samples = 1000
+
+    def on_train_batch_end(self, trainer, pl_module, outputs, batch, batch_idx): 
+        # This function is called at the end of each training batch
+        if batch_idx % self.log_steps == 0:
+
+            with torch.no_grad():
+                if len(batch) == 3:
+                    V, F, Y = batch
+                else:
+                    V, F, CN, Y = batch
+
+                X_mesh = pl_module.create_mesh(V, F)                
+
+                X_samples = pl_module.sample_points_from_meshes(X_mesh, self.num_samples)
+                
+                fig = self.plot_pointclouds(X_samples[0].cpu().numpy())
+                trainer.logger.experiment["images/surf"].upload(fig)
+
+    
+    def plot_pointclouds(self, X):
+    
+
+        fig = make_subplots(
+            rows=1, cols=1,
+            specs=[[{'type': 'scatter3d'}]]
+        )
+
+        # First scatter plot
+        fig.add_trace(
+            go.Scatter3d(x=X[:,0], y=X[:,1], z=X[:,2], mode='markers', marker=dict(
+                size=2,
+                color=X[:,2],                # set color to an array/list of desired values
+                colorscale='Viridis',   # choose a colorscale
+                opacity=0.8
+            )),
+            row=1, col=1
+        )
+
+        # Update the layout if necessary
+        fig.update_layout(height=600, width=600, title_text="Side-by-Side 3D Scatter Plots")
+
+        return fig
+    
+
+
+class SaxiClassMHAFBLoggerNeptune(Callback):
+    # This callback logs images for visualization during training, with the ability to log images to the Neptune logging system for easy monitoring and analysis
+    def __init__(self, num_surf=1, log_steps=10):
+        self.log_steps = log_steps
+        self.num_surf = num_surf
+        self.num_samples = 1000
+        self.num_images = 12
+
+    def on_train_batch_end(self, trainer, pl_module, outputs, batch, batch_idx): 
+        # This function is called at the end of each training batch
+        if batch_idx % self.log_steps == 0:
+
+            with torch.no_grad():
+                V, F, CN, Y = batch
+
+                X_mesh = pl_module.create_mesh(V, F, CN)
+
+                X_samples = pl_module.sample_points_from_meshes(X_mesh, self.num_samples)
+                
+                fig = self.plot_pointclouds(X_samples[0].cpu().numpy())
+                trainer.logger.experiment["images/surf"].upload(fig)
+
+                X_fb, X_PF = pl_module.render(X_mesh)
+                
+                X_img = X_fb[0,:,0:3].permute(0,2,3,1).squeeze().cpu().numpy()
+                X_img = (X_img - X_img.min()) / (X_img.max() - X_img.min())*255
+                X_img_zbuf = X_fb[0,:,3:4].permute(0,2,3,1).squeeze().cpu().numpy()
+
+                fig = self.create_figure(X_img[0:self.num_images], X_img_zbuf[0:self.num_images])
+                trainer.logger.experiment["images/fb"].upload(fig)
+
+    
+    def plot_pointclouds(self, X):
+    
+
+        fig = make_subplots(
+            rows=1, cols=1,
+            specs=[[{'type': 'scatter3d'}]]
+        )
+
+        # First scatter plot
+        fig.add_trace(
+            go.Scatter3d(x=X[:,0], y=X[:,1], z=X[:,2], mode='markers', marker=dict(
+                size=2,
+                color=X[:,2],                # set color to an array/list of desired values
+                colorscale='Viridis',   # choose a colorscale
+                opacity=0.8
+            )),
+            row=1, col=1
+        )
+
+        # Update the layout if necessary
+        fig.update_layout(height=600, width=600, title_text="Side-by-Side 3D Scatter Plots")
+
+        return fig
+    
+    def create_figure(self, image_data1, image_data2):
+        fig = make_subplots(rows=1, cols=2, subplot_titles=('Image 1', 'Image 2'))
+
+        # Add initial frames for both images with shared coloraxis
+        fig.add_trace(go.Image(z=image_data1[0]), row=1, col=1)
+        fig.add_trace(go.Heatmap(z=image_data2[0], coloraxis="coloraxis"), row=1, col=2)
+
+        # Create frames for the animation
+        frames = []
+        for k in range(image_data1.shape[0]):
+            frame = go.Frame(data=[
+                go.Image(z=image_data1[k]),
+                go.Heatmap(z=image_data2[k], coloraxis="coloraxis")
+            ], name=str(k))
+            frames.append(frame)
+
+        # Add frames to the figure
+        fig.frames = frames
+
+        # Calculate the aspect ratio
+        height, width = image_data1[0].shape[:2]
+        aspect_ratio = height / width
+
+        # Determine global min and max values for consistent color scale
+        # vmin = min(image_data1.min(), image_data2.min())
+        # vmax = max(image_data1.max(), image_data2.max())
+        vmin = image_data2.min()
+        vmax = image_data2.max()
+
+        # Update layout with animation settings and fixed aspect ratio
+        fig.update_layout(
+            autosize=False,
+            width=1200,  # Adjust width as needed
+            height=600,  # Adjust height according to aspect ratio
+            coloraxis={"colorscale": "jet",
+                    "cmin": vmin,  # Set global min value for color scale
+                        "cmax": vmax},   # Set global max value for color scale},  # Set colorscale for the shared coloraxis
+            updatemenus=[{
+                "buttons": [
+                    {
+                        "args": [None, {"frame": {"duration": 500, "redraw": True},
+                                        "fromcurrent": True, "mode": "immediate"}],
+                        "label": "Play",
+                        "method": "animate"
+                    },
+                    {
+                        "args": [[None], {"frame": {"duration": 0, "redraw": False},
+                                        "mode": "immediate"}],
+                        "label": "Pause",
+                        "method": "animate"
+                    }
+                ],
+                "direction": "left",
+                "pad": {"r": 10, "t": 87},
+                "showactive": False,
+                "type": "buttons",
+                "x": 0.1,
+                "xanchor": "right",
+                "y": 0,
+                "yanchor": "top"
+            }],
+            sliders=[{
+                "steps": [
+                    {
+                        "args": [[str(k)], {"frame": {"duration": 300, "redraw": True},
+                                            "mode": "immediate"}],
+                        "label": str(k),
+                        "method": "animate"
+                    } for k in range(image_data1.shape[0])
+                ],
+                "active": 0,
+                "yanchor": "top",
+                "xanchor": "left",
+                "currentvalue": {
+                    "font": {"size": 20},
+                    "prefix": "Frame:",
+                    "visible": True,
+                    "xanchor": "right"
+                },
+                "transition": {"duration": 300, "easing": "cubic-in-out"}
+            }]
+        )
+        return fig 
+    
+
+
+class SaxiClassRingLoggerNeptune(Callback):
+    # This callback logs images for visualization during training, with the ability to log images to the Neptune logging system for easy monitoring and analysis
+    def __init__(self, num_surf=1, log_steps=10):
+        self.log_steps = log_steps
+        self.num_surf = num_surf
+        self.num_samples = 1000
+        self.num_images = 12
+
+    def on_train_batch_end(self, trainer, pl_module, outputs, batch, batch_idx): 
+        # This function is called at the end of each training batch
+        if batch_idx % self.log_steps == 0:
+
+            with torch.no_grad():
+                V, F, CN, Y = batch
+
+                X_mesh = pl_module.create_mesh(V, F, CN)
+
+                X_samples = pl_module.sample_points_from_meshes(X_mesh, self.num_samples)
+                
+                fig = self.plot_pointclouds(X_samples[0].cpu().numpy())
+                trainer.logger.experiment["images/surf"].upload(fig)
+
+                X_fb, X_PF = pl_module.render(V, F, CN)
+                
+                X_img = X_fb[0,:,0:3].permute(0,2,3,1).squeeze().cpu().numpy()
+                X_img = (X_img - X_img.min()) / (X_img.max() - X_img.min())*255
+                X_img_zbuf = X_fb[0,:,3:4].permute(0,2,3,1).squeeze().cpu().numpy()
+
+                fig = self.create_figure(X_img[0:self.num_images], X_img_zbuf[0:self.num_images])
+                trainer.logger.experiment["images/fb"].upload(fig)
+
+    
+    def plot_pointclouds(self, X):
+    
+
+        fig = make_subplots(
+            rows=1, cols=1,
+            specs=[[{'type': 'scatter3d'}]]
+        )
+
+        # First scatter plot
+        fig.add_trace(
+            go.Scatter3d(x=X[:,0], y=X[:,1], z=X[:,2], mode='markers', marker=dict(
+                size=2,
+                color=X[:,2],                # set color to an array/list of desired values
+                colorscale='Viridis',   # choose a colorscale
+                opacity=0.8
+            )),
+            row=1, col=1
+        )
+
+        # Update the layout if necessary
+        fig.update_layout(height=600, width=600, title_text="Side-by-Side 3D Scatter Plots")
+
+        return fig
+    
+    def create_figure(self, image_data1, image_data2):
+        fig = make_subplots(rows=1, cols=2, subplot_titles=('Image 1', 'Image 2'))
+
+        # Add initial frames for both images with shared coloraxis
+        fig.add_trace(go.Image(z=image_data1[0]), row=1, col=1)
+        fig.add_trace(go.Heatmap(z=image_data2[0], coloraxis="coloraxis"), row=1, col=2)
+
+        # Create frames for the animation
+        frames = []
+        for k in range(image_data1.shape[0]):
+            frame = go.Frame(data=[
+                go.Image(z=np.flip(image_data1[k], axis=0)),
+                go.Heatmap(z=image_data2[k], coloraxis="coloraxis")
+            ], name=str(k))
+            frames.append(frame)
+
+        # Add frames to the figure
+        fig.frames = frames
+
+        # Calculate the aspect ratio
+        height, width = image_data1[0].shape[:2]
+        aspect_ratio = height / width
+
+        # Determine global min and max values for consistent color scale
+        # vmin = min(image_data1.min(), image_data2.min())
+        # vmax = max(image_data1.max(), image_data2.max())
+        vmin = image_data2.min()
+        vmax = image_data2.max()
+
+        # Update layout with animation settings and fixed aspect ratio
+        fig.update_layout(
+            autosize=False,
+            width=1200,  # Adjust width as needed
+            height=600,  # Adjust height according to aspect ratio
+            coloraxis={"colorscale": "jet",
+                    "cmin": vmin,  # Set global min value for color scale
+                        "cmax": vmax},   # Set global max value for color scale},  # Set colorscale for the shared coloraxis
+            updatemenus=[{
+                "buttons": [
+                    {
+                        "args": [None, {"frame": {"duration": 500, "redraw": True},
+                                        "fromcurrent": True, "mode": "immediate"}],
+                        "label": "Play",
+                        "method": "animate"
+                    },
+                    {
+                        "args": [[None], {"frame": {"duration": 0, "redraw": False},
+                                        "mode": "immediate"}],
+                        "label": "Pause",
+                        "method": "animate"
+                    }
+                ],
+                "direction": "left",
+                "pad": {"r": 10, "t": 87},
+                "showactive": False,
+                "type": "buttons",
+                "x": 0.1,
+                "xanchor": "right",
+                "y": 0,
+                "yanchor": "top"
+            }],
+            sliders=[{
+                "steps": [
+                    {
+                        "args": [[str(k)], {"frame": {"duration": 300, "redraw": True},
+                                            "mode": "immediate"}],
+                        "label": str(k),
+                        "method": "animate"
+                    } for k in range(image_data1.shape[0])
+                ],
+                "active": 0,
+                "yanchor": "top",
+                "xanchor": "left",
+                "currentvalue": {
+                    "font": {"size": 20},
+                    "prefix": "Frame:",
+                    "visible": True,
+                    "xanchor": "right"
+                },
+                "transition": {"duration": 300, "easing": "cubic-in-out"}
+            }]
+        )
+        return fig