import pdb
import math
import numpy as np 
import torch
import torch.nn.functional as F
import torch.optim as optim
import torchvision
import torchmetrics
import monai

import pandas as pd

import json
import os

import lightning as L
from typing import Tuple, Union
from sklearn.metrics import classification_report

import pandas as pd

from pytorch3d.structures import (
    Meshes,
    Pointclouds,)

from pytorch3d.renderer import (
        FoVPerspectiveCameras, PerspectiveCameras, look_at_rotation, 
        RasterizationSettings, MeshRenderer, MeshRasterizer, MeshRendererWithFragments,
        HardPhongShader, AmbientLights, TexturesVertex
)
from pytorch3d.ops import (sample_points_from_meshes,
                           knn_points, 
                           knn_gather)

from pytorch3d.loss import (
    chamfer_distance,
    point_mesh_edge_distance, 
    point_mesh_face_distance
)

from pytorch3d.utils import ico_sphere
from torch.nn.utils.rnn import pad_sequence

# from shapeaxi.saxi_point_nets import *

import json
import os


from shapeaxi import utils
from shapeaxi.saxi_layers import *
from shapeaxi.saxi_nets import *
from shapeaxi.saxi_transforms import GaussianNoise, AvgPoolImages
from shapeaxi.colors import bcolors
from shapeaxi.saxi_diffusion import VarianceSchedule, SaxiNoiseScheduler

import lightning as L
from lightning.pytorch.core import LightningModule

from diffusers.models.embeddings import Timesteps, GaussianFourierProjection, TimestepEmbedding
from diffusers import DDPMScheduler, FlowMatchEulerDiscreteScheduler
from diffusers.models import UNet2DConditionModel


from generative.inferers import DiffusionInferer as MonaiDiffusionInferer
from generative.networks.schedulers import DDPMScheduler as MonaiDDPMScheduler

import monai.networks.nets as monai_nets

class SaxiClassification(LightningModule):
    # Saxi classification network
    def __init__(self, **kwargs):
        super(SaxiClassification, self).__init__()
        self.save_hyperparameters()
        self.class_weights = None

        if hasattr(self.hparams, 'class_weights'):
            self.class_weights = torch.tensor(self.hparams.class_weights).to(torch.float32)            
        self.loss = nn.CrossEntropyLoss(weight=self.class_weights)
        self.accuracy = torchmetrics.Accuracy(task='multiclass', num_classes=self.hparams.out_classes)

        if hasattr(monai.networks.nets, self.hparams.base_encoder):
            template_model = getattr(monai.networks.nets, self.hparams.base_encoder)
        elif hasattr(torchvision.models, self.hparams.base_encoder):
            template_model = getattr(torchvision.models, self.hparams.base_encoder)
        else:
            raise "{base_encoder} not in monai networks or torchvision".format(base_encoder=self.hparams.base_encoder)

        model_params = eval('dict(%s)' % self.hparams.base_encoder_params.replace('',''))
        self.convnet = template_model(**model_params)
        self.F = TimeDistributed(self.convnet)
        self.V = nn.Linear(self.hparams.hidden_dim, self.hparams.hidden_dim)
        self.A = SelfAttention(input_dim=self.hparams.hidden_dim, hidden_dim=64)
        self.P = nn.Linear(self.hparams.hidden_dim, self.hparams.out_classes)        

        cameras = FoVPerspectiveCameras()

        raster_settings = RasterizationSettings(image_size=self.hparams.image_size, blur_radius=0, faces_per_pixel=1,max_faces_per_bin=200000)        
        rasterizer = MeshRasterizer(cameras=cameras, raster_settings=raster_settings)
        lights = AmbientLights()
        self.renderer = MeshRenderer(rasterizer=rasterizer,shader=HardPhongShader(cameras=cameras, lights=lights))
        self.ico_sphere(radius=self.hparams.radius, subdivision_level=self.hparams.subdivision_level)
        self.output = []

    @staticmethod
    def add_model_specific_args(parent_parser):
        group = parent_parser.add_argument_group("SaxiClassification")

        group.add_argument("--lr", type=float, default=1e-4)
        
        # Encoder parameters
        group.add_argument('--base_encoder', type=str, help='Base encoder for the feature extraction', default='resnet18')
        group.add_argument('--base_encoder_params', type=str, help='Base encoder parameters that are passed to build the feature extraction', default='pretrained=False,spatial_dims=2,n_input_channels=4,num_classes=512')
        group.add_argument('--hidden_dim', type=int, help='Hidden dimension for features output. Should match with output of base_encoder. Default value is 512', default=512)
        group.add_argument('--radius', type=float, help='Radius of icosphere', default=1.5)
        group.add_argument('--subdivision_level', type=int, help='Subdivision level for icosahedron', default=2)
        group.add_argument('--image_size', type=int, help='Image resolution size', default=256)
        group.add_argument('--out_classes', type=int, help='Output number of classes', default=4)

        return parent_parser


    def ico_sphere(self, radius=1.35, subdivision_level=1):
        # Create an icosphere
        ico_verts, ico_faces, ico_edges = utils.PolyDataToTensors(utils.CreateIcosahedronSubdivided(radius=radius, sl=subdivision_level))
        ico_verts = ico_verts.to(torch.float32)

        for idx, v in enumerate(ico_verts):
            if (torch.abs(torch.sum(v)) == radius):
                ico_verts[idx] = v + torch.normal(0.0, 1e-7, (3,))
        
        self.register_buffer("ico_verts", ico_verts)


    def configure_optimizers(self):
        # Configure the optimizer
        optimizer = torch.optim.AdamW(self.parameters(), lr=self.hparams.lr)
        return optimizer


    def to(self, device=None):
        # Move the renderer to the specified device
        self.renderer = self.renderer.to(device)
        return super().to(device)


    def forward(self, X):
        # Forward pass
        x_f = self.F(X)
        x_v = self.V(x_f)
        x_a, x_s = self.A(x_f, x_v)
        x = self.P(x_a)
        
        return x, x_s


    def render(self, V, F, CN):
        # Render the input surface mesh to an image
        textures = TexturesVertex(verts_features=CN.to(torch.float32))
        meshes = Meshes(verts=V, faces=F, textures=textures)
        X = []
        PF = []

        for camera_position in self.ico_verts:
            camera_position = camera_position.unsqueeze(0)
            R = look_at_rotation(camera_position, device=self.device)  # (1, 3, 3)
            T = -torch.bmm(R.transpose(1, 2), camera_position[:,:,None])[:, :, 0]   # (1, 3)
            images = self.renderer(meshes_world=meshes.clone(), R=R, T=T)        
            fragments = self.renderer.rasterizer(meshes.clone())
            pix_to_face = fragments.pix_to_face
            zbuf = fragments.zbuf
            images = torch.cat([images[:,:,:,0:3], zbuf], dim=-1)
            images = images.permute(0,3,1,2)
            pix_to_face = pix_to_face.permute(0,3,1,2)
            X.append(images.unsqueeze(1))
            PF.append(pix_to_face.unsqueeze(1))
        
        X = torch.cat(X, dim=1)
        PF = torch.cat(PF, dim=1)        

        return X, PF

    def training_step(self, train_batch, batch_idx):
        # Training step
        V, F, CN, Y = train_batch
        V = V.to(self.device, non_blocking=True)
        F = F.to(self.device, non_blocking=True)        
        CN = CN.to(self.device, non_blocking=True)
        X, PF = self.render(V, F, CN)
        x, _ = self(X)
        loss = self.loss(x, Y)
        batch_size = V.shape[0]
        self.log('train_loss', loss, batch_size=batch_size)
        self.accuracy(x, Y)
        self.log("train_acc", self.accuracy, batch_size=batch_size)

        return loss


    def validation_step(self, val_batch, batch_idx):
        # Validation step
        V, F, CN, Y = val_batch
        V = V.to(self.device, non_blocking=True)
        F = F.to(self.device, non_blocking=True)        
        CN = CN.to(self.device, non_blocking=True)
        X, PF = self.render(V, F, CN)
        x, _ = self(X)
        loss = self.loss(x, Y)
        batch_size = V.shape[0]
        self.log('val_loss', loss, batch_size=batch_size, sync_dist=True)
        self.accuracy(x, Y)
        self.log("val_acc", self.accuracy, batch_size=batch_size, sync_dist=True)

    def test_step(self,test_batch,batch_idx):
        softmax = nn.Softmax(dim=1)

        V, F, CN, Y = test_batch
        V = V.to(self.device, non_blocking=True)
        F = F.to(self.device, non_blocking=True)        
        CN = CN.to(self.device, non_blocking=True)
        X, PF = self.render(V, F, CN)
        x, _ = self(X)
        loss = self.loss(x, Y)

        self.log('test_loss', loss, batch_size=self.hparams.batch_size)
        predictions = torch.argmax(x, dim=1)
        prob = softmax(x).detach()
        self.output.append([predictions,Y, prob])


    def on_test_epoch_end(self):
        y_pred = []
        y_true = []
        probs = []
        for ele in self.output:
            y_pred += ele[0].tolist()
            y_true += ele[1].tolist()
            probs.append(ele[2])

        probs = torch.cat(probs).detach().cpu().numpy()

        out = os.path.join(self.hparams.out, os.path.basename(self.hparams.model))
        utils.save_results_to_csv(self.hparams.csv_test, y_pred, y_true, out, probs=probs)
        self.output = []

#####################################################################################################################################################################################
#                                                                                                                                                                                   #
#                                                                                        Regression                                                                                 #
#                                                                                                                                                                                   #
#####################################################################################################################################################################################


class SaxiRegression(LightningModule):
    # Saxi regression network
    def __init__(self, **kwargs):

        super(SaxiRegression, self).__init__()
        self.save_hyperparameters()
        
        self.loss = nn.L1Loss(reduction='sum')

        if hasattr(monai.networks.nets, self.hparams.base_encoder):
            template_model = getattr(monai.networks.nets, self.hparams.base_encoder)
        elif hasattr(torchvision.models, self.hparams.base_encoder):
            template_model = getattr(torchvision.models, self.hparams.base_encoder)
        else:
            raise "{base_encoder} not in monai networks or torchvision".format(base_encoder=self.hparams.base_encoder)

        model_params = eval('dict(%s)' % self.hparams.base_encoder_params.replace(' ',''))
        
        self.convnet = template_model(**model_params)

        self.F = TimeDistributed(self.convnet)
        self.V = nn.Linear(self.hparams.hidden_dim, self.hparams.hidden_dim)
        self.A = SelfAttention(self.hparams.hidden_dim, 64)
        self.P = nn.Linear(self.hparams.hidden_dim, self.hparams.out_features)        

        cameras = FoVPerspectiveCameras()

        raster_settings = RasterizationSettings(
            image_size=self.hparams.image_size, 
            blur_radius=0, 
            faces_per_pixel=1,
            max_faces_per_bin=200000
        )        
        rasterizer = MeshRasterizer(
            cameras=cameras, 
            raster_settings=raster_settings
        )
        lights = AmbientLights()
        self.renderer = MeshRenderer(
                rasterizer=rasterizer,
                shader=HardPhongShader(cameras=cameras, lights=lights)
        )

        self.ico_sphere(radius=self.hparams.radius, subdivision_level=self.hparams.subdivision_level)
        self.output = []
    
    @staticmethod
    def add_model_specific_args(parent_parser):
        group = parent_parser.add_argument_group("SaxiRegression")

        group.add_argument("--lr", type=float, default=1e-4)
        
        # Encoder parameters
        group.add_argument('--base_encoder', type=str, help='Base encoder for the feature extraction', default='resnet18')
        group.add_argument('--base_encoder_params', type=str, help='Base encoder parameters that are passed to build the feature extraction', default='pretrained=False,spatial_dims=2,n_input_channels=4,num_classes=512')
        group.add_argument('--hidden_dim', type=int, help='Hidden dimension for features output. Should match with output of base_encoder. Default value is 512', default=512)
        group.add_argument('--radius', type=float, help='Radius of icosphere', default=1.5)
        group.add_argument('--subdivision_level', type=int, help='Subdivision level for icosahedron', default=2)
        group.add_argument('--image_size', type=int, help='Image resolution size', default=256)
        group.add_argument('--out_classes', type=int, help='Output number of classes', default=4)

        return parent_parser


    def ico_sphere(self, radius=1.35, subdivision_level=1):
        # Create an icosphere
        ico_verts, ico_faces, ico_edges = utils.PolyDataToTensors(utils.CreateIcosahedronSubdivided(radius=radius, sl=subdivision_level))
        ico_verts = ico_verts.to(torch.float32)

        for idx, v in enumerate(ico_verts):
            if (torch.abs(torch.sum(v)) == radius):
                ico_verts[idx] = v + torch.normal(0.0, 1e-7, (3,))
        
        self.register_buffer("ico_verts", ico_verts)


    def configure_optimizers(self):
        # Configure the optimizer
        optimizer = torch.optim.AdamW(self.parameters(), lr=self.hparams.lr)
        return optimizer


    def to(self, device=None):
        # Move the renderer to the specified device
        self.renderer = self.renderer.to(device)
        return super().to(device)


    def forward(self, X):
        # Forward pass
        x_f = self.F(X)
        x_v = self.V(x_f)
        x_a, x_s = self.A(x_f, x_v)
        x = self.P(x_a)
        
        return x


    def render(self, V, F, CN):
        # Render the input surface mesh to an image
        textures = TexturesVertex(verts_features=CN.to(torch.float32))
        meshes = Meshes(verts=V, faces=F, textures=textures)
        X = []
        PF = []

        for camera_position in self.ico_verts:
            camera_position = camera_position.unsqueeze(0)
            R = look_at_rotation(camera_position, device=self.device)  # (1, 3, 3)
            T = -torch.bmm(R.transpose(1, 2), camera_position[:,:,None])[:, :, 0]   # (1, 3)
            images = self.renderer(meshes_world=meshes.clone(), R=R, T=T)        
            fragments = self.renderer.rasterizer(meshes.clone())
            pix_to_face = fragments.pix_to_face
            zbuf = fragments.zbuf
            images = torch.cat([images[:,:,:,0:3], zbuf], dim=-1)
            images = images.permute(0,3,1,2)
            pix_to_face = pix_to_face.permute(0,3,1,2)
            X.append(images.unsqueeze(1))
            PF.append(pix_to_face.unsqueeze(1))
        X = torch.cat(X, dim=1)
        PF = torch.cat(PF, dim=1)        

        return X, PF

    def training_step(self, train_batch, batch_idx):
        # Training step
        V, F, CN, Y = train_batch
        V = V.to(self.device, non_blocking=True)
        F = F.to(self.device, non_blocking=True)        
        CN = CN.to(self.device, non_blocking=True)
        X, PF = self.render(V, F, CN)
        x = self(X)
        loss = self.loss(x, Y)
        batch_size = V.shape[0]
        self.log('train_loss', loss, batch_size=batch_size)

        return loss

    def validation_step(self, val_batch, batch_idx):
        # Validation step
        V, F, CN, Y = val_batch
        V = V.to(self.device, non_blocking=True)
        F = F.to(self.device, non_blocking=True)        
        CN = CN.to(self.device, non_blocking=True)
        X, PF = self.render(V, F, CN)
        x = self(X)
        loss = self.loss(x, Y)
        batch_size = V.shape[0]
        self.log('val_loss', loss, batch_size=batch_size, sync_dist=True)

    def test_step(self,test_batch, batch_idx):
        # test step
        V, F, CN, Y = test_batch
        V = V.to(self.device, non_blocking=True)
        F = F.to(self.device, non_blocking=True)        
        CN = CN.to(self.device, non_blocking=True)
        X, PF = self.render(V, F, CN)
        x = self(X)
        loss = self.loss(x, Y)
        batch_size = V.shape[0]
        self.log('val_loss', loss, batch_size=batch_size, sync_dist=True)
        predictions = x[0]
        self.output.append([predictions,Y])

    
    def on_test_epoch_end(self):
        y_pred = []
        y_true = []
        for ele in self.output:
            y_pred += ele[0].tolist()
            y_true += ele[1].tolist()

        self.y_pred = y_pred
        self.y_true = y_true

        out = os.path.join(self.hparams.out, os.path.basename(self.hparams.model))
        utils.save_results_to_csv(self.hparams.csv_test, self.y_pred, self.y_true, out)
        self.output = []


#####################################################################################################################################################################################
#                                                                                                                                                                                   #
#                                                                                          Monai                                                                                    #
#                                                                                                                                                                                   #
#####################################################################################################################################################################################


class MonaiUNet(LightningModule):
    # Monai UNet network
    def __init__(self, args = None, out_channels=3, class_weights=None, image_size=320, radius=1.35, subdivision_level=1, train_sphere_samples=4):

        super(MonaiUNet, self).__init__()        
        
        self.save_hyperparameters()        
        self.args = args
        
        self.out_channels = out_channels
        self.class_weights = None
        if(class_weights is not None):
            self.class_weights = torch.tensor(class_weights).to(torch.float32)
            
        self.loss = monai.losses.DiceCELoss(include_background=False, to_onehot_y=True, softmax=True, ce_weight=self.class_weights)
        self.accuracy = torchmetrics.Accuracy(task='multiclass', num_classes=34)

        unet = monai.networks.nets.UNet(
            spatial_dims=2,
            in_channels=4,   # images: torch.cuda.FloatTensor[batch_size,224,224,4]
            out_channels=out_channels, 
            channels=(16, 32, 64, 128, 256),
            strides=(2, 2, 2, 2),
            num_res_units=2,
        )
        self.model = TimeDistributed(unet)

        ico_verts, ico_faces, ico_edges = utils.PolyDataToTensors(utils.CreateIcosahedronSubdivided(radius=radius, sl=subdivision_level))
        ico_verts = ico_verts.to(torch.float32)

        for idx, v in enumerate(ico_verts):
            if (torch.abs(torch.sum(v)) == radius):
                ico_verts[idx] = v + torch.normal(0.0, 1e-7, (3,))

        
        self.register_buffer("ico_verts", ico_verts)

        cameras = FoVPerspectiveCameras()
        raster_settings = RasterizationSettings(
            image_size=image_size, 
            blur_radius=0, 
            faces_per_pixel=1,
            max_faces_per_bin=200000
        )        
        rasterizer = MeshRasterizer(
            cameras=cameras, 
            raster_settings=raster_settings
        )
        lights = AmbientLights()
        self.renderer = MeshRenderer(
                rasterizer=rasterizer,
                shader=HardPhongShader(cameras=cameras, lights=lights)
        )

    def configure_optimizers(self):
        # Configure the optimizer
        optimizer = torch.optim.AdamW(self.parameters(), lr=self.args.lr)
        return optimizer
    
    @staticmethod
    def add_model_specific_args(parent_parser):
        group = parent_parser.add_argument_group("MonaiUNet")

        group.add_argument("--lr", type=float, default=1e-4)
        
        # Encoder parameters
        group.add_argument('--base_encoder', type=str, help='Base encoder for the feature extraction', default='resnet18')
        group.add_argument('--base_encoder_params', type=str, help='Base encoder parameters that are passed to build the feature extraction', default='pretrained=False,spatial_dims=2,n_input_channels=4,num_classes=512')
        group.add_argument('--hidden_dim', type=int, help='Hidden dimension for features output. Should match with output of base_encoder. Default value is 512', default=512)
        group.add_argument('--radius', type=float, help='Radius of icosphere', default=1.5)
        group.add_argument('--subdivision_level', type=int, help='Subdivision level for icosahedron', default=2)
        group.add_argument('--image_size', type=int, help='Image resolution size', default=256)
        group.add_argument('--out_classes', type=int, help='Output number of classes', default=4)

        return parent_parser

    def to(self, device=None):
        # Move the renderer to the specified device
        self.renderer = self.renderer.to(device)
        return super().to(device)

    def forward(self, x):
        # Forward pass
        V, F, CN = x
        X, PF = self.render(V, F, CN)
        x = self.model(X)
        return x, X, PF


    def render(self, V, F, CN):
        # Render the input surface mesh to an image
        textures = TexturesVertex(verts_features=CN)
        meshes = Meshes(verts=V, faces=F, textures=textures)        
        X = []
        PF = []

        for camera_position in self.ico_verts:
            camera_position = camera_position.unsqueeze(0)
            R = look_at_rotation(camera_position, device=self.device)  # (1, 3, 3)
            T = -torch.bmm(R.transpose(1, 2), camera_position[:,:,None])[:, :, 0]   # (1, 3)
            images = self.renderer(meshes_world=meshes.clone(), R=R, T=T)
            fragments = self.renderer.rasterizer(meshes.clone())
            pix_to_face = fragments.pix_to_face
            zbuf = fragments.zbuf
            images = torch.cat([images[:,:,:,0:3], zbuf], dim=-1)
            images = images.permute(0,3,1,2)
            pix_to_face = pix_to_face.permute(0,3,1,2)
            X.append(images.unsqueeze(1))
            PF.append(pix_to_face.unsqueeze(1))
        
        X = torch.cat(X, dim=1)
        PF = torch.cat(PF, dim=1)        

        return X, PF

    def training_step(self, train_batch, batch_idx):
        # Training step
        V, F, YF, CN = train_batch
        V = V.to(self.device, non_blocking=True)
        F = F.to(self.device, non_blocking=True)
        YF = YF.to(self.device, non_blocking=True)
        CN = CN.to(self.device, non_blocking=True).to(torch.float32)
        x, X, PF = self((V, F, CN))
        y = torch.take(YF, PF).to(torch.int64)*(PF >= 0)
        x = x.permute(0, 2, 1, 3, 4) #batch, time, channels, H, W -> batch, channels, time, H, W
        y = y.permute(0, 2, 1, 3, 4)
        loss = self.loss(x, y)
        batch_size = V.shape[0]
        self.log('train_loss', loss, batch_size=batch_size)
        self.accuracy(torch.argmax(x, dim=1, keepdim=True).reshape(-1, 1), y.reshape(-1, 1).to(torch.int32))
        self.log("train_acc", self.accuracy, batch_size=batch_size)

        return loss


    def validation_step(self, val_batch, batch_idx):
        # Validation step   
        V, F, YF, CN = val_batch
        V = V.to(self.device, non_blocking=True)
        F = F.to(self.device, non_blocking=True)
        YF = YF.to(self.device, non_blocking=True)
        CN = CN.to(self.device, non_blocking=True).to(torch.float32)
        x, X, PF = self((V, F, CN))
        y = torch.take(YF, PF).to(torch.int64)*(PF >= 0)
        x = x.permute(0, 2, 1, 3, 4) #batch, time, channels, H, W -> batch, channels, time, H, W
        y = y.permute(0, 2, 1, 3, 4)
        loss = self.loss(x, y)
        batch_size = V.shape[0]
        self.accuracy(torch.argmax(x, dim=1, keepdim=True).reshape(-1, 1), y.reshape(-1, 1).to(torch.int32))
        self.log("val_acc", self.accuracy, batch_size=batch_size, sync_dist=True)
        self.log('val_loss', loss, batch_size=batch_size, sync_dist=True)


    def test_step(self, val_batch, batch_idx):
        V, F, YF, CN = val_batch
        x, X, PF = self((V, F, CN))
        y = torch.take(YF, PF).to(torch.int64)*(PF >= 0)
        x = x.permute(0, 2, 1, 3, 4) #batch, time, channels, h, w -> batch, channels, time, h, w
        y = y.permute(0, 2, 1, 3, 4) 
        loss = self.loss(x, y)
        self.accuracy(torch.argmax(x, dim=1, keepdim=True).reshape(-1, 1), y.reshape(-1, 1).to(torch.int32))        
        return {'test_loss': loss, 'test_correct': self.accuracy}


#####################################################################################################################################################################################
#                                                                                                                                                                                   #
#                                                                                         IcoConv                                                                                   #
#                                                                                                                                                                                   #
#####################################################################################################################################################################################


class SaxiIcoClassification(LightningModule):
    def __init__(self, **kwargs):
        super(SaxiIcoClassification, self).__init__()
        self.save_hyperparameters()
        self.y_pred = []
        self.y_true = []
        self.output = []

        ico_sphere = utils.CreateIcosahedronSubdivided(self.hparams.radius, self.hparams.subdivision_level)
        ico_sphere_verts, ico_sphere_faces, self.ico_sphere_edges = utils.PolyDataToTensors(ico_sphere)
        self.ico_sphere_verts = ico_sphere_verts
        self.ico_sphere_edges = np.array(self.ico_sphere_edges)
        R=[]
        T=[]
        for coords_cam in self.ico_sphere_verts.tolist():
            camera_position = torch.FloatTensor([coords_cam])
            R_current = look_at_rotation(camera_position)
            # check if camera coords vector and up vector for R are collinear
            if torch.equal(torch.cross(camera_position,torch.tensor([[0.,1.,0.]])),torch.tensor([[0., 0., 0.]])):
               R_current = look_at_rotation(camera_position, up = torch.tensor([[0.0, 0.0, 1.0]]),)
            T_current = -torch.bmm(R_current.transpose(1, 2), camera_position[:,:,None])[:, :, 0]   # (1, 3)

            R.append(R_current)
            T.append(T_current)
        self.R=torch.cat(R)
        self.T=torch.cat(T)
        self.nbr_cam = len(self.R)

        self.drop = nn.Dropout(p=self.hparams.dropout_lvl)

        # Left path
        self.create_network('L', self.hparams.out_size)
        # Right path
        self.create_network('R', self.hparams.out_size)

        #Demographics
        self.normalize = nn.BatchNorm1d(self.hparams.nbr_demographic)

        #Final layer
        self.Classification = nn.Linear(2*self.hparams.out_size+self.hparams.nbr_demographic, 2)

        #Loss
        self.loss_train = nn.CrossEntropyLoss(weight=self.hparams.weights[0])
        self.loss_val = nn.CrossEntropyLoss(weight=self.hparams.weights[1])
        self.loss_test = nn.CrossEntropyLoss(weight=self.hparams.weights[2])

        #Accuracy
        self.train_accuracy = torchmetrics.Accuracy('multiclass',num_classes=self.hparams.out_classes,average='macro')
        self.val_accuracy = torchmetrics.Accuracy('multiclass',num_classes=self.hparams.out_classes,average='macro')
        
        # Initialize a perspective camera.
        self.hparams.cameras = FoVPerspectiveCameras()

        # We will also create a Phong renderer. This is simpler and only needs to render one face per pixel.
        raster_settings = RasterizationSettings(
            image_size=self.hparams.image_size,
            blur_radius=0,
            faces_per_pixel=1,
            max_faces_per_bin=100000
        )

        lights = AmbientLights()
        rasterizer = MeshRasterizer(
                cameras=self.hparams.cameras,
                raster_settings=raster_settings
        )

        self.hparams.phong_renderer = MeshRendererWithFragments(
            rasterizer=rasterizer,
            shader=HardPhongShader(cameras=self.hparams.cameras, lights=lights)
        )
        
    
    def to(self, device=None):
        # Move the renderer to the specified device
        self.hparams.phong_renderer = self.hparams.phong_renderer.to(device)
        return super().to(device)

    
    # Create an icosphere
    def create_network(self, side, out_size):

        if hasattr(monai.networks.nets, self.hparams.base_encoder):
            template_model = getattr(monai.networks.nets, self.hparams.base_encoder)
        elif hasattr(torchvision.models, self.hparams.base_encoder):
            template_model = getattr(torchvision.models, self.hparams.base_encoder)
        else:
            raise "{base_encoder} not in monai networks or torchvision".format(base_encoder=self.hparams.base_encoder)

        model_params = eval('dict(%s)' % self.hparams.base_encoder_params.replace(' ',''))
        
        self.convnet = template_model(**model_params)
        setattr(self, f'TimeDistributed{side}', TimeDistributed(self.convnet))

        if self.hparams.layer == 'Att':
            setattr(self, f'WV{side}', nn.Linear(self.hparams.hidden_dim, out_size))
            setattr(self, f'Attention{side}', SelfAttention(self.hparams.hidden_dim, out_size))

        elif self.hparams.layer in {'IcoConv2D', 'IcoConv1D', 'IcoLinear'}:
            if self.hparams.layer == 'IcoConv2D':
                conv_layer = nn.Conv2d(self.hparams.hidden_dim, out_size, kernel_size=(3, 3), stride=2, padding=0)
            elif self.hparams.layer == 'IcoConv1D':
                conv_layer = nn.Conv1d(self.hparams.hidden_dim, out_size, 7)
            else:
                conv_layer = nn.Linear(self.hparams.hidden_dim * 7, out_size)
            icosahedron = IcosahedronConv2d(conv_layer, self.ico_sphere_verts, self.ico_sphere_edges)
            avgpool = AvgPoolImages(nbr_images=self.nbr_cam)
            setattr(self, f'IcosahedronConv2d{side}', icosahedron)
            setattr(self, f'pooling{side}', avgpool)

        else:
            raise f"{self.hparams.layer} not in IcoConv2D, IcoConv1D, or IcoLinear"


    def configure_optimizers(self):
        optimizer = optim.AdamW(self.parameters(), lr=self.hparams.lr)
        return optimizer


    def forward(self, x):
        VL, FL, VFL, FFL, VR, FR, VFR, FFR, demographic = x
        ###To Device
        VL = VL.to(self.device,non_blocking=True)
        FL = FL.to(self.device,non_blocking=True)
        VFL = VFL.to(self.device,non_blocking=True)
        FFL = FFL.to(self.device,non_blocking=True)
        VR = VR.to(self.device,non_blocking=True)
        FR = FR.to(self.device,non_blocking=True)
        VFR = VFR.to(self.device,non_blocking=True)
        FFR = FFR.to(self.device,non_blocking=True)
        demographic = demographic.to(self.device,non_blocking=True)
        ###Resnet18+Ico+Concatenation
        x = self.get_features(VL,FL,VFL,FFL,VR,FR,VFR,FFR,demographic)
        ###Last classification layer
        x = self.drop(x)
        x = self.Classification(x)

        return x
    
    @staticmethod
    def add_model_specific_args(parent_parser):
        group = parent_parser.add_argument_group("SaxiIcoClassification")
        
        group.add_argument("--lr", type=float, default=1e-4)
        group.add_argument("--out_classes", type=int, default=2)
        group.add_argument("--out_size", type=int, default=256)
        group.add_argument('--dropout_lvl',  type=float, help='Dropout level (default: 0.2)', default=0.2)

        # Encoder parameters
        group.add_argument('--base_encoder', type=str, help='Base encoder for the feature extraction', default='resnet18')
        group.add_argument('--base_encoder_params', type=str, help='Base encoder parameters that are passed to build the feature extraction', default='pretrained=False,spatial_dims=2,n_input_channels=1,num_classes=512')
        group.add_argument('--hidden_dim', type=int, help='Hidden dimension for features output. Should match with output of base_encoder. Default value is 512', default=512)
        group.add_argument('--radius', type=float, help='Radius of icosphere', default=1.5)
        group.add_argument('--subdivision_level', type=int, help='Subdivision level for icosahedron', default=2)
        group.add_argument('--image_size', type=int, help='Image resolution size', default=256)

        return parent_parser


    def get_features(self,VL,FL,VFL,FFL,VR,FR,VFR,FFR,demographic):
        #########Left path
        xL, PF = self.render(VL,FL,VFL,FFL)   
        xL = self.TimeDistributedL(xL)
        if self.Is_it_Icolayer(self.hparams.layer):
            xL = self.IcosahedronConv2dL(xL)
            xL = self.poolingL(xL)
        else:
            valuesL = self.WVL(xL)
            xL, score = self.AttentionL(xL,valuesL)            
        ###########Right path
        xR, PF = self.render(VR,FR,VFR,FFR)
        xR = self.TimeDistributedR(xR)
        if self.Is_it_Icolayer(self.hparams.layer):
            xR = self.IcosahedronConv2dR(xR)
            xR = self.poolingR(xR)
        else:
            valuesR = self.WVR(xR)
            xR,score = self.AttentionR(xR,valuesR)   
        #Concatenation   
        demographic = self.normalize(demographic)
        l_left_right = [xL,xR,demographic]
        x = torch.cat(l_left_right,dim=1)

        return x


    def render(self,V,F,VF,FF):
        textures = TexturesVertex(verts_features=VF)
        meshes = Meshes(
            verts=V,
            faces=F,
            textures=textures
        )
        PF = []
        for i in range(self.nbr_cam):
            pix_to_face = self.GetView(meshes,i)
            PF.append(pix_to_face.unsqueeze(dim=1))

        PF = torch.cat(PF, dim=1)
        l_features = []
        for index in range(FF.shape[-1]):
            l_features.append(torch.take(FF[:,:,index],PF)*(PF >= 0)) # take each feature for each pictures
        x = torch.cat(l_features,dim=2)

        return x, PF


    def training_step(self, train_batch, batch_idx):
        VL, FL, VFL, FFL, VR, FR, VFR, FFR, demographic, Y = train_batch
        x = self((VL, FL, VFL, FFL, VR, FR, VFR, FFR, demographic))
        Y = Y.squeeze(dim=1)  
        loss = self.loss_train(x,Y)
        self.log('train_loss', loss) 
        predictions = torch.argmax(x, dim=1, keepdim=True)
        self.train_accuracy(predictions.reshape(-1, 1), Y.reshape(-1, 1))
        self.log("train_acc", self.train_accuracy)           

        return loss


    def validation_step(self,val_batch,batch_idx):
        VL, FL, VFL, FFL, VR, FR, VFR, FFR, demographic, Y = val_batch
        x = self((VL, FL, VFL, FFL, VR, FR, VFR, FFR, demographic))
        Y = Y.squeeze(dim=1) 
        loss = self.loss_val(x,Y)
        self.log('val_loss', loss)
        predictions = torch.argmax(x, dim=1, keepdim=True)
        val_acc = self.val_accuracy(predictions.reshape(-1, 1), Y.reshape(-1, 1))
        self.log("val_acc", val_acc)   

        return val_acc


    def test_step(self,test_batch,batch_idx):
        softmax = nn.Softmax(dim=1)

        VL, FL, VFL, FFL, VR, FR, VFR, FFR, demographic, Y = test_batch
        x = self((VL, FL, VFL, FFL, VR, FR, VFR, FFR, demographic))
        Y = Y.squeeze(dim=1)     
        loss = self.loss_test(x,Y)
        self.log('test_loss', loss, batch_size=self.hparams.batch_size)
        predictions = torch.argmax(x, dim=1)
        prob = softmax(x).detach()
        self.output.append([predictions,Y, prob])


    def on_test_epoch_end(self):
        y_pred = []
        y_true = []
        probs = []
        for ele in self.output:
            y_pred += ele[0].tolist()
            y_true += ele[1].tolist()
            probs.append(ele[2])

        probs = torch.cat(probs).detach().cpu().numpy()

        out = os.path.join(self.hparams.out, os.path.basename(self.hparams.model))
        utils.save_results_to_csv(self.hparams.csv_test, y_pred, y_true, out, probs=probs)
        self.output = []


    def GetView(self,meshes,index):
        phong_renderer = self.hparams.phong_renderer.to(self.device)
        R = self.R[index][None].to(self.device)
        T = self.T[index][None].to(self.device)
        _, fragments = phong_renderer(meshes.clone(),R=R,T=T)
        pix_to_face = fragments.pix_to_face
        pix_to_face = pix_to_face.permute(0,3,1,2)

        return pix_to_face


    def get_y_for_report_classification(self):
        #This function could be called only after test step was done
        return (self.y_pred,self.hparams.y_true)
    

    def Is_it_Icolayer(self,layer):
        return (layer[:3] == 'Ico')


#####################################################################################################################################################################################
#                                                                                                                                                                                   #
#                                                                                    IcoConv Freesurfer                                                                             #
#                                                                                                                                                                                   #
#####################################################################################################################################################################################


class SaxiIcoClassification_fs(LightningModule):
    def __init__(self, **kwargs):
        super(SaxiIcoClassification_fs, self).__init__()
        self.save_hyperparameters()
        self.y_pred = []
        self.y_true = []
        self.output = []

        ico_sphere = utils.CreateIcosahedronSubdivided(self.hparams.radius, self.hparams.subdivision_level)
        ico_sphere_verts, ico_sphere_faces, ico_sphere_edges = utils.PolyDataToTensors(ico_sphere)
        self.ico_sphere_verts = ico_sphere_verts
        self.ico_sphere_edges = ico_sphere_edges
        R=[]
        T=[]
        for coords_cam in self.ico_sphere_verts.tolist():
            camera_position = torch.FloatTensor([coords_cam])
            R_current = look_at_rotation(camera_position)
            # check if camera coords vector and up vector for R are collinear
            if torch.equal(torch.cross(camera_position,torch.tensor([[0.,1.,0.]])),torch.tensor([[0., 0., 0.]])):
               R_current = look_at_rotation(camera_position, up = torch.tensor([[0.0, 0.0, 1.0]]),)
            T_current = -torch.bmm(R_current.transpose(1, 2), camera_position[:,:,None])[:, :, 0]   # (1, 3)

            R.append(R_current)
            T.append(T_current)
        self.R=torch.cat(R)
        self.T=torch.cat(T)
        self.nbr_cam = len(self.R)

        self.drop = nn.Dropout(p=self.hparams.dropout_lvl)

        # Left path
        self.create_network('L', self.hparams.out_size)
        # Right path
        self.create_network('R', self.hparams.out_size)

        #Loss
        self.loss_train = nn.CrossEntropyLoss()
        self.loss_val = nn.CrossEntropyLoss()
        self.loss_test = nn.CrossEntropyLoss()

        #Final layer 
        self.Classification = nn.Linear(2*self.hparams.out_size, 2)

        #Accuracy
        self.train_accuracy = torchmetrics.Accuracy('multiclass',num_classes=self.hparams.out_classes,average='macro')
        self.val_accuracy = torchmetrics.Accuracy('multiclass',num_classes=self.hparams.out_classes,average='macro')
        
        # Initialize a perspective camera.
        self.hparams.cameras = FoVPerspectiveCameras()

        # We will also create a Phong renderer. This is simpler and only needs to render one face per pixel.
        raster_settings = RasterizationSettings(image_size=self.hparams.image_size,blur_radius=0,faces_per_pixel=1,max_faces_per_bin=100000)

        lights = AmbientLights()
        rasterizer = MeshRasterizer(cameras=self.hparams.cameras,raster_settings=raster_settings)

        self.hparams.phong_renderer = MeshRendererWithFragments(rasterizer=rasterizer,shader=HardPhongShader(cameras=self.hparams.cameras, lights=lights))

    def to(self, device=None):
        # Move the renderer to the specified device
        self.hparams.phong_renderer = self.hparams.phong_renderer.to(device)
        return super().to(device)

    
    # Create an icosphere
    def create_network(self, side, out_size):

        if hasattr(monai.networks.nets, self.hparams.base_encoder):
            template_model = getattr(monai.networks.nets, self.hparams.base_encoder)
        elif hasattr(torchvision.models, self.hparams.base_encoder):
            template_model = getattr(torchvision.models, self.hparams.base_encoder)
        else:
            raise "{base_encoder} not in monai networks or torchvision".format(base_encoder=self.hparams.base_encoder)

        model_params = 'pretrained=False,spatial_dims=2,n_input_channels=1,num_classes=512'
        model_params = eval('dict(%s)' % self.hparams.base_encoder_params.replace(' ',''))
        
        self.convnet = template_model(**model_params)
        setattr(self, f'TimeDistributed{side}', TimeDistributed(self.convnet))

        if self.hparams.layer == 'IcoConv2D':
            conv_layer = nn.Conv2d(self.hparams.hidden_dim, out_size, kernel_size=(3, 3), stride=2, padding=0)
        elif self.hparams.layer == 'IcoConv1D':
            conv_layer = nn.Conv1d(self.hparams.hidden_dim, out_size, 7)
        else:
            conv_layer = nn.Linear(self.hparams.hidden_dim * 7, out_size)

        icosahedron = IcosahedronConv2d(conv_layer, self.ico_sphere_verts, self.ico_sphere_edges)
        avgpool = AvgPoolImages(nbr_images=self.nbr_cam)
        setattr(self, f'IcosahedronConv2d{side}', icosahedron)
        setattr(self, f'pooling{side}', avgpool)


    def configure_optimizers(self):
        optimizer = optim.AdamW(self.parameters(), lr=self.hparams.lr)
        return optimizer


    def forward(self, x):
        VL, FL, VFL, FFL, VR, FR, VFR, FFR = x
        ###To Device
        VL = VL.to(self.device,non_blocking=True)
        FL = FL.to(self.device,non_blocking=True)
        VFL = VFL.to(self.device,non_blocking=True)
        FFL = FFL.to(self.device,non_blocking=True)
        VR = VR.to(self.device,non_blocking=True)
        FR = FR.to(self.device,non_blocking=True)
        VFR = VFR.to(self.device,non_blocking=True)
        FFR = FFR.to(self.device,non_blocking=True)
        ###Resnet18+Ico+Concatenation
        xL = self.get_features(VL,FL,VFL,FFL,'L')
        xR = self.get_features(VR,FR,VFR,FFR,'R')
        l_left_right = [xL,xR]
        x = torch.cat(l_left_right,dim=1)
        # ###Last classification layer
        x = self.drop(x)
        x = self.Classification(x)

        return x
    
    @staticmethod
    def add_model_specific_args(parent_parser):
        group = parent_parser.add_argument_group("SaxiIcoClassification_fs")
        
        group.add_argument("--lr", type=float, default=1e-4)
        group.add_argument("--fs_path", type=str, default=None)
        group.add_argument("--out_classes", type=int, default=2)
        group.add_argument("--out_size", type=int, default=256)
        group.add_argument('--dropout_lvl',  type=float, help='Dropout level (default: 0.2)', default=0.2)

        # Encoder parameters
        group.add_argument('--base_encoder', type=str, help='Base encoder for the feature extraction', default='resnet18')
        group.add_argument('--base_encoder_params', type=str, help='Base encoder parameters that are passed to build the feature extraction', default='pretrained=False,spatial_dims=2,n_input_channels=1,num_classes=512')
        group.add_argument('--hidden_dim', type=int, help='Hidden dimension for features output. Should match with output of base_encoder. Default value is 512', default=512)
        group.add_argument('--radius', type=float, help='Radius of icosphere', default=1.5)
        group.add_argument('--subdivision_level', type=int, help='Subdivision level for icosahedron', default=2)
        group.add_argument('--image_size', type=int, help='Image resolution size', default=256)
        group.add_argument('--layer', type=str, help='Layer type for the IcosahedronConv2d', default='IcoConv2D')

        return parent_parser


    def get_features(self,V,F,VF,FF,side):
        x, PF = self.render(V,F,VF,FF)  
        x = getattr(self, f'TimeDistributed{side}')(x)
        x = getattr(self, f'IcosahedronConv2d{side}')(x)
        x = getattr(self, f'pooling{side}')(x) 
        return x


    def render(self,V,F,VF,FF):
        textures = TexturesVertex(verts_features=VF[:, :, :3])
        meshes = Meshes(
            verts=V,
            faces=F,
            textures=textures
        )
        PF = []
        for i in range(self.nbr_cam):
            pix_to_face = self.GetView(meshes,i)
            PF.append(pix_to_face.unsqueeze(dim=1))
        PF = torch.cat(PF, dim=1)

        l_features = []
        for index in range(FF.shape[-1]):
            l_features.append(torch.take(FF[:,index],PF)*(PF >= 0)) # take each feature for each pictures
        x = torch.cat(l_features,dim=2)

        return x, PF


    def training_step(self, train_batch, batch_idx):
        VL, FL, VFL, FFL, VR, FR, VFR, FFR, Y = train_batch
        x = self((VL, FL, VFL, FFL, VR, FR, VFR, FFR))
        loss = self.loss_train(x,Y)
        self.log('train_loss', loss) 
        predictions = torch.argmax(x, dim=1, keepdim=True)
        self.train_accuracy(predictions, Y.reshape(-1, 1))
        self.log("train_acc", self.train_accuracy, batch_size=self.hparams.batch_size)           

        return loss


    def validation_step(self,val_batch,batch_idx):
        VL, FL, VFL, FFL, VR, FR, VFR, FFR, Y = val_batch
        x = self((VL, FL, VFL, FFL, VR, FR, VFR, FFR))
        loss = self.loss_val(x,Y)
        self.log('val_loss', loss)
        predictions = torch.argmax(x, dim=1, keepdim=True)
        val_acc = self.val_accuracy(predictions, Y.reshape(-1, 1))
        self.log("val_acc", val_acc, batch_size=self.hparams.batch_size)

        return val_acc


    def test_step(self,test_batch,batch_idx):
        softmax = nn.Softmax(dim=1)
        VL, FL, VFL, FFL, VR, FR, VFR, FFR, Y = test_batch
        x = self((VL, FL, VFL, FFL, VR, FR, VFR, FFR))
        loss = self.loss_test(x,Y)
        self.log('test_loss', loss, batch_size=self.hparams.batch_size)
        predictions = torch.argmax(x, dim=1)
        prob = softmax(x).detach()
        self.output.append([predictions,Y, prob])


    def on_test_epoch_end(self):
        y_pred = []
        y_true = []
        probs = []
        for ele in self.output:
            y_pred += ele[0].tolist()
            y_true += ele[1].tolist()
            probs.append(ele[2])
        # target_names = ['No ASD','ASD']
        target_names = ['No QC','QC']

        probs = torch.cat(probs).detach().cpu().numpy()

        out = os.path.join(self.hparams.out, os.path.basename(self.hparams.model))
        utils.save_results_to_csv(self.hparams.csv_test, y_pred, y_true, out, probs=probs)
        self.output = []

    def GetView(self,meshes,index):
        phong_renderer = self.hparams.phong_renderer.to(self.device)
        R = self.R[index][None].to(self.device)
        T = self.T[index][None].to(self.device)
        _, fragments = phong_renderer(meshes.clone(),R=R,T=T)
        pix_to_face = fragments.pix_to_face
        pix_to_face = pix_to_face.permute(0,3,1,2)

        return pix_to_face


    def get_y_for_report_classification(self):
        #This function could be called only after test step was done
        return (self.y_pred,self.hparams.y_true)
    

    def Is_it_Icolayer(self,layer):
        return (layer[:3] == 'Ico')


#####################################################################################################################################################################################
#                                                                                                                                                                                   #
#                                                                                       Segmentation                                                                                #
#                                                                                                                                                                                   #
#####################################################################################################################################################################################


class SaxiSegmentation(LightningModule):
    # Saxi segmentation network
    def __init__(self, **kwargs):
        super(SaxiSegmentation, self).__init__()
        self.save_hyperparameters()      

        self.class_weights = None
        if hasattr(self.hparams, 'class_weights'):
            self.class_weights = torch.tensor(self.hparams.class_weights).to(torch.float32)       
            
        self.loss = monai.losses.DiceCELoss(include_background=False, to_onehot_y=True, softmax=True, ce_weight=self.class_weights)
        self.accuracy = torchmetrics.Accuracy(task='multiclass', num_classes=self.hparams.out_channels)

        unet = monai.networks.nets.UNet(spatial_dims=2,in_channels=4,out_channels=self.hparams.out_channels, channels=(16, 32, 64, 128, 256),strides=(2, 2, 2, 2),num_res_units=2,)
        self.model = TimeDistributed(unet)

        ico_verts, ico_faces, ico_edges = utils.PolyDataToTensors(utils.CreateIcosahedronSubdivided(radius=self.hparams.radius, sl=self.hparams.subdivision_level))
        ico_verts = ico_verts.to(torch.float32)

        for idx, v in enumerate(ico_verts):
            if (torch.abs(torch.sum(v)) == self.hparams.radius):
                ico_verts[idx] = v + torch.normal(0.0, 1e-7, (3,))

        
        self.register_buffer("ico_verts", ico_verts)

        cameras = FoVPerspectiveCameras()
        raster_settings = RasterizationSettings(image_size=self.hparams.image_size, blur_radius=0, faces_per_pixel=1, max_faces_per_bin=200000)        
        rasterizer = MeshRasterizer(cameras=cameras, raster_settings=raster_settings)

        lights = AmbientLights()
        self.renderer = MeshRenderer(rasterizer=rasterizer, shader=HardPhongShader(cameras=cameras, lights=lights))

    def configure_optimizers(self):
        # Configure the optimizer
        optimizer = torch.optim.AdamW(self.parameters(), lr=self.hparams.lr)
        return optimizer

    def to(self, device=None):
        # Move the renderer to the specified device
        self.renderer = self.renderer.to(device)
        return super().to(device)

    def forward(self, x):
        # Forward pass
        V, F, CN = x
        X, PF = self.render(V, F, CN)
        x = self.model(X)
        return x, X, PF

    def render(self, V, F, CN):
        # Render the input surface mesh to an image
        textures = TexturesVertex(verts_features=CN)
        meshes = Meshes(verts=V, faces=F, textures=textures)        
        X = []
        PF = []

        for camera_position in self.ico_verts:
            camera_position = camera_position.unsqueeze(0)
            R = look_at_rotation(camera_position, device=self.device)  # (1, 3, 3)
            T = -torch.bmm(R.transpose(1, 2), camera_position[:,:,None])[:, :, 0]   # (1, 3)
            images = self.renderer(meshes_world=meshes.clone(), R=R, T=T)
            fragments = self.renderer.rasterizer(meshes.clone())
            pix_to_face = fragments.pix_to_face
            zbuf = fragments.zbuf
            images = torch.cat([images[:,:,:,0:3], zbuf], dim=-1)
            images = images.permute(0,3,1,2)
            pix_to_face = pix_to_face.permute(0,3,1,2)
            X.append(images.unsqueeze(1))
            PF.append(pix_to_face.unsqueeze(1))
        
        X = torch.cat(X, dim=1)
        PF = torch.cat(PF, dim=1)        

        return X, PF
    
    @staticmethod
    def add_model_specific_args(parent_parser):
        group = parent_parser.add_argument_group("SaxiSegmentation")

        group.add_argument("--lr", type=float, default=1e-4)
        group.add_argument("--crown_segmentation", type=bool, default=False)
        
        # Encoder parameters
        group.add_argument('--base_encoder', type=str, help='Base encoder for the feature extraction', default='resnet18')
        group.add_argument('--base_encoder_params', type=str, help='Base encoder parameters that are passed to build the feature extraction', default='pretrained=False,spatial_dims=2,n_input_channels=4,num_classes=512')
        group.add_argument('--hidden_dim', type=int, help='Hidden dimension for features output. Should match with output of base_encoder. Default value is 512', default=512)
        group.add_argument('--radius', type=float, help='Radius of icosphere', default=1.5)
        group.add_argument('--subdivision_level', type=int, help='Subdivision level for icosahedron', default=2)
        group.add_argument('--image_size', type=int, help='Image resolution size', default=256)
        group.add_argument('--out_channels', type=int, help='Output number of classes', default=4)

        return parent_parser

    def training_step(self, train_batch, batch_idx):
        # Training step
        V, F, YF, CN = train_batch
        V = V.to(self.device, non_blocking=True)
        F = F.to(self.device, non_blocking=True)
        YF = YF.to(self.device, non_blocking=True)
        CN = CN.to(self.device, non_blocking=True).to(torch.float32)
        x, X, PF = self((V, F, CN))
        y = torch.take(YF, PF).to(torch.int64)*(PF >= 0)
        x = x.permute(0, 2, 1, 3, 4) #batch, time, channels, H, W -> batch, channels, time, H, W
        y = y.permute(0, 2, 1, 3, 4)
        loss = self.loss(x, y)
        batch_size = V.shape[0]
        self.log('train_loss', loss, batch_size=batch_size)
        self.accuracy(torch.argmax(x, dim=1, keepdim=True).reshape(-1, 1), y.reshape(-1, 1).to(torch.int32))
        self.log("train_acc", self.accuracy, batch_size=batch_size)

        return loss


    def validation_step(self, val_batch, batch_idx):
        # Validation step
        V, F, YF, CN = val_batch
        V = V.to(self.device, non_blocking=True)
        F = F.to(self.device, non_blocking=True)
        YF = YF.to(self.device, non_blocking=True)
        CN = CN.to(self.device, non_blocking=True).to(torch.float32)
        x, X, PF = self((V, F, CN))
        y = torch.take(YF, PF).to(torch.int64)*(PF >= 0)
        x = x.permute(0, 2, 1, 3, 4) #batch, time, channels, H, W -> batch, channels, time, H, W
        y = y.permute(0, 2, 1, 3, 4)
        loss = self.loss(x, y)
        batch_size = V.shape[0]
        self.accuracy(torch.argmax(x, dim=1, keepdim=True).reshape(-1, 1), y.reshape(-1, 1).to(torch.int32))
        self.log("val_acc", self.accuracy, batch_size=batch_size, sync_dist=True)
        self.log('val_loss', loss, batch_size=batch_size, sync_dist=True)


    def test_step(self, test_batch, batch_idx):
        # Test step
        V, F, YF, CN = test_batch
        x, X, PF = self(V, F, CN)
        y = torch.take(YF, PF).to(torch.int64)*(PF >= 0)
        x = x.permute(0, 2, 1, 3, 4) #batch, time, channels, h, w -> batch, channels, time, h, w
        y = y.permute(0, 2, 1, 3, 4) 
        loss = self.loss(x, y)
        self.accuracy(torch.argmax(x, dim=1, keepdim=True).reshape(-1, 1), y.reshape(-1, 1).to(torch.int32))        
        return {'test_loss': loss, 'test_correct': self.accuracy}


#####################################################################################################################################################################################
#                                                                                                                                                                                   #
#                                                                                 Dental Model Segmentation                                                                         #
#                                                                                                                                                                                   #
#####################################################################################################################################################################################


class DentalModelSeg(LightningModule):
    def __init__(self, image_size=320, radius=1.35, subdivision_level=2, train_sphere_samples=4, custom_model=None, device='cuda:0'):
        super(DentalModelSeg, self).__init__()        
        self.save_hyperparameters()        
        self.config_path = os.path.join(os.path.dirname(__file__), "dental_model_path.json")
        self.out_channels = 34
        self.class_weights = None
        self.custom_model = custom_model

        model = self.create_unet_model()

        if custom_model is None:
             # Use the default UNet model
            model_loaded = self.dental_model_seg(model)
            self.model = TimeDistributed(model_loaded)
        else:
            # Use the provided custom model
            self.custom_model = self.dental_model_seg_args(model)
            self.model = TimeDistributed(self.custom_model)
        

        ico = utils.CreateIcosahedronSubdivided(self.hparams.radius, self.hparams.subdivision_level)

        ico_verts, ico_faces, ico_edges = utils.PolyDataToTensors(ico)
        ico_verts = ico_verts.to(torch.float32)


        for idx, v in enumerate(ico_verts):
            if (torch.abs(torch.sum(v)) == radius):
                ico_verts[idx] = v + torch.normal(0.0, 1e-7, (3,))
        
        self.register_buffer("ico_verts", ico_verts)

        cameras = FoVPerspectiveCameras()
        raster_settings = RasterizationSettings(image_size=image_size, blur_radius=0, faces_per_pixel=1, max_faces_per_bin=200000)        
        rasterizer = MeshRasterizer(cameras=cameras, raster_settings=raster_settings)

        lights = AmbientLights()
        self.renderer = MeshRenderer(rasterizer=rasterizer, shader=HardPhongShader(cameras=cameras, lights=lights))

    def create_unet_model(self):
        model = monai.networks.nets.UNet(
            spatial_dims=2,
            in_channels=4,   # images: torch.cuda.FloatTensor[batch_size,224,224,4]
            out_channels=self.out_channels, 
            channels=(16, 32, 64, 128, 256),
            strides=(2, 2, 2, 2),
            num_res_units=2,
        )
        return model

    def dental_model_seg(self, model):
        with open(self.config_path, 'r') as f:
            config = json.load(f)
            model_url = config.get('dental', {}).get('url')
            if not model_url:
                print("Error: Model URL not found in the config file.")
                return None
            state_dict = torch.hub.load_state_dict_from_url(model_url)
            model.load_state_dict(state_dict)
            print(bcolors.INFO, "Model loaded successfully", bcolors.ENDC)
            return model
    
    def dental_model_seg_args(self, model):
        state_dict = torch.load(self.custom_model)
        model.load_state_dict(state_dict)
        print(bcolors.INFO, "Model loaded successfully", bcolors.ENDC)
        return model

    def to(self, device=None):
        # Move the renderer to the specified device
        self.renderer = self.renderer.to(device)
        return super().to(device)

    def forward(self, x):
        # Forward pass
        V, F, CN = x
        X, PF = self.render(V, F, CN)
        x = self.model(X)
        return x, X, PF

    def render(self, V, F, CN):
        # Render the input surface mesh to an image
        textures = TexturesVertex(verts_features=CN)
        meshes = Meshes(verts=V, faces=F, textures=textures)        
        X = []
        PF = []

        for camera_position in self.ico_verts:
            camera_position = camera_position.unsqueeze(0)
            R = look_at_rotation(camera_position, device=self.device)  # (1, 3, 3)
            T = -torch.bmm(R.transpose(1, 2), camera_position[:,:,None])[:, :, 0]   # (1, 3)
            images = self.renderer(meshes_world=meshes.clone(), R=R, T=T)
            fragments = self.renderer.rasterizer(meshes.clone())
            pix_to_face = fragments.pix_to_face
            zbuf = fragments.zbuf
            images = torch.cat([images[:,:,:,0:3], zbuf], dim=-1)
            images = images.permute(0,3,1,2)
            pix_to_face = pix_to_face.permute(0,3,1,2)
            X.append(images.unsqueeze(1))
            PF.append(pix_to_face.unsqueeze(1))
        
        X = torch.cat(X, dim=1)
        PF = torch.cat(PF, dim=1)        

        return X, PF
    
    def configure_optimizers(self):
        pass

    def training_step(self):
        pass

    def validation_step(self):
        pass

    def test_step(self):
        pass



class SaxiMHA(LightningModule):
    def __init__(self, **kwargs):
        super(SaxiMHA, self).__init__()
        self.save_hyperparameters()
        self.y_pred = []
        self.y_true = []
        self.output = []

        # Create the icosahedrons form each level
        ico_12 = utils.CreateIcosahedron(self.hparams.radius) # 12 vertices

        if self.hparams.subdivision_level == 2:
            ico = utils.SubdividedIcosahedron(ico_12,2,self.hparams.radius) # 42 vertices

        elif self.hparams.subdivision_level == 3:
            ico = utils.SubdividedIcosahedron(ico_12,2,self.hparams.radius) # 42 vertices
            ico = utils.SubdividedIcosahedron(ico,2,self.hparams.radius) # 162 vertices
        
        ico_sphere_verts, ico_sphere_faces, ico_sphere_edges = utils.PolyDataToTensors(ico)

        self.ico_sphere_verts = ico_sphere_verts
        self.ico_sphere_edges = ico_sphere_edges

        R=[]
        T=[]
        for coords_cam in self.ico_sphere_verts.tolist():
            camera_position = torch.FloatTensor([coords_cam])
            R_current = look_at_rotation(camera_position)
            # check if camera coords vector and up vector for R are collinear
            if torch.equal(torch.cross(camera_position,torch.tensor([[0.,1.,0.]])),torch.tensor([[0., 0., 0.]])):
               R_current = look_at_rotation(camera_position, up = torch.tensor([[0.0, 0.0, 1.0]]),)
            T_current = -torch.bmm(R_current.transpose(1, 2), camera_position[:,:,None])[:, :, 0]   # (1, 3)

            R.append(R_current)
            T.append(T_current)

        self.R=torch.cat(R)
        self.T=torch.cat(T)
        self.nbr_cam = len(self.R)

        self.drop = nn.Dropout(p=self.hparams.dropout_lvl)

        # Left network
        self.create_network('L')
        # Right network
        self.create_network('R')

        # Loss
        self.loss_train = nn.CrossEntropyLoss()
        self.loss_val = nn.CrossEntropyLoss()
        self.loss_test = nn.CrossEntropyLoss()

        # Final layer
        self.Classification = nn.Linear(2*ico.GetNumberOfPoints(), self.hparams.out_classes)

        #vAccuracy
        self.train_accuracy = torchmetrics.Accuracy('multiclass',num_classes=self.hparams.out_classes,average='macro')
        self.val_accuracy = torchmetrics.Accuracy('multiclass',num_classes=self.hparams.out_classes,average='macro')
        
        # Initialize a perspective camera.
        self.hparams.cameras = FoVPerspectiveCameras()

        # We will also create a Phong renderer. This is simpler and only needs to render one face per pixel.
        raster_settings = RasterizationSettings(image_size=self.hparams.image_size,blur_radius=0,faces_per_pixel=1,max_faces_per_bin=100000)

        lights = AmbientLights()
        rasterizer = MeshRasterizer(cameras=self.hparams.cameras,raster_settings=raster_settings)

        self.hparams.phong_renderer = MeshRendererWithFragments(rasterizer=rasterizer,shader=HardPhongShader(cameras=self.hparams.cameras, lights=lights))


    def to(self, device=None):
        # Move the renderer to the specified device
        self.hparams.phong_renderer = self.hparams.phong_renderer.to(device)
        return super().to(device)

    
    def create_network(self, side):
        # Create an icosphere
        if hasattr(monai.networks.nets, self.hparams.base_encoder):
            template_model = getattr(monai.networks.nets, self.hparams.base_encoder)
        elif hasattr(torchvision.models, self.hparams.base_encoder):
            template_model = getattr(torchvision.models, self.hparams.base_encoder)
        else:
            raise "{base_encoder} not in monai networks or torchvision".format(base_encoder=self.hparams.base_encoder)

        model_params = eval('dict(%s)' % self.hparams.base_encoder_params.replace(' ',''))

        self.embed_dim = 512
        self.num_heads = 8
        
        self.convnet = template_model(**model_params)
        setattr(self, f'TimeDistributed{side}', TimeDistributed(self.convnet))
        setattr(self, f'MHA{side}', MultiHeadAttentionModule(self.embed_dim, self.num_heads, batch_first=True))
        setattr(self, f'W{side}', nn.Linear(self.hparams.hidden_dim, self.hparams.out_size))
        setattr(self, f'Attention{side}', SelfAttention(self.hparams.hidden_dim, self.hparams.out_size, dim=2))


    def configure_optimizers(self):
        optimizer = optim.AdamW(self.parameters(), lr=self.hparams.lr)
        return optimizer

    def forward(self, x):
        VL, FL, VFL, FFL, VR, FR, VFR, FFR = x
        # TimeDistributed
        xL = self.get_features(VL,FL,VFL,FFL,'L')
        xR = self.get_features(VR,FR,VFR,FFR,'R')
        l_left_right = [xL,xR]
        x = torch.cat(l_left_right,dim=1)
        # Last classification layer
        x = self.drop(x)
        x = self.Classification(x)

        return x

    def get_features(self,V,F,VF,FF,side):
        x, PF = self.render(V,F,VF,FF)  
        x = getattr(self, f'TimeDistributed{side}')(x)
        x, _ = getattr(self, f'MHA{side}')(x,x,x)
        values = getattr(self, f'W{side}')(x)
        x, _ = getattr(self, f'Attention{side}')(x,values)
        return x


    def render(self,V,F,VF,FF):
        # textures = TexturesVertex(verts_features=VF[:, :, :3])
        if VF.shape[-1] < 3:
            padding = torch.zeros(VF.shape[0], VF.shape[1], 3 - VF.shape[-1], device=VF.device)
            VF = torch.cat([VF, padding], dim=-1)
        elif VF.shape[-1] > 3:
            VF = VF[:, :, :3]
        textures = TexturesVertex(verts_features=VF)

        meshes = Meshes(
            verts=V,
            faces=F,
            textures=textures
        )
        PF = []
        for i in range(self.nbr_cam):
            pix_to_face = self.GetView(meshes,i)
            PF.append(pix_to_face.unsqueeze(dim=1))
        PF = torch.cat(PF, dim=1)

        l_features = []
        for index in range(FF.shape[-1]):
            l_features.append(torch.take(FF[:,index],PF)*(PF >= 0)) # take each feature for each pictures
        x = torch.cat(l_features,dim=2)

        return x, PF
    
    @staticmethod
    def add_model_specific_args(parent_parser):
        group = parent_parser.add_argument_group("SaxiMHA")
        
        group.add_argument("--lr", type=float, default=1e-4)
        group.add_argument("--fs_path", type=str, default=None)
        group.add_argument("--out_classes", type=int, default=2)
        group.add_argument("--out_size", type=int, default=256)
        group.add_argument('--dropout_lvl',  type=float, help='Dropout level (default: 0.2)', default=0.2)

        # Encoder parameters
        group.add_argument('--base_encoder', type=str, help='Base encoder for the feature extraction', default='resnet18')
        group.add_argument('--base_encoder_params', type=str, help='Base encoder parameters that are passed to build the feature extraction', default='pretrained=False,spatial_dims=2,n_input_channels=1,num_classes=512')
        group.add_argument('--hidden_dim', type=int, help='Hidden dimension for features output. Should match with output of base_encoder. Default value is 512', default=512)
        group.add_argument('--radius', type=float, help='Radius of icosphere', default=1.5)
        group.add_argument('--subdivision_level', type=int, help='Subdivision level for icosahedron', default=2)
        group.add_argument('--image_size', type=int, help='Image resolution size', default=256)

        return parent_parser


    def training_step(self, train_batch, batch_idx):
        VL, FL, VFL, FFL, VR, FR, VFR, FFR, Y = train_batch
        x = self((VL, FL, VFL, FFL, VR, FR, VFR, FFR))
        loss = self.loss_train(x,Y)
        self.log('train_loss', loss) 
        predictions = torch.argmax(x, dim=1, keepdim=True)
        self.train_accuracy(predictions, Y.reshape(-1, 1))
        self.log("train_acc", self.train_accuracy, batch_size=self.hparams.batch_size)           

        return loss


    def validation_step(self,val_batch,batch_idx):
        VL, FL, VFL, FFL, VR, FR, VFR, FFR, Y = val_batch
        x = self((VL, FL, VFL, FFL, VR, FR, VFR, FFR))
        loss = self.loss_val(x,Y)
        self.log('val_loss', loss, sync_dist=True)
        predictions = torch.argmax(x, dim=1, keepdim=True)
        val_acc = self.val_accuracy(predictions, Y.reshape(-1, 1))
        self.log("val_acc", val_acc, batch_size=self.hparams.batch_size)

        return val_acc


    def test_step(self,test_batch,batch_idx):
        softmax = nn.Softmax(dim=1)
        VL, FL, VFL, FFL, VR, FR, VFR, FFR, Y = test_batch
        x = self((VL, FL, VFL, FFL, VR, FR, VFR, FFR))
        loss = self.loss_test(x,Y)
        self.log('test_loss', loss, batch_size=self.hparams.batch_size)
        predictions = torch.argmax(x, dim=1)
        prob = softmax(x).detach()
        self.output.append([predictions,Y, prob])

    def on_test_epoch_end(self):
        y_pred = []
        y_true = []
        probs = []
        for ele in self.output:
            y_pred += ele[0].tolist()
            y_true += ele[1].tolist()
            probs.append(ele[2])

        probs = torch.cat(probs).detach().cpu().numpy()

        out = os.path.join(self.hparams.out, os.path.basename(self.hparams.model))
        utils.save_results_to_csv(self.hparams.csv_test, y_pred, y_true, out, probs=probs)
        self.output = []

    def GetView(self,meshes,index):
        phong_renderer = self.hparams.phong_renderer.to(self.device)
        R = self.R[index][None].to(self.device)
        T = self.T[index][None].to(self.device)
        _, fragments = phong_renderer(meshes.clone(),R=R,T=T)
        pix_to_face = fragments.pix_to_face
        pix_to_face = pix_to_face.permute(0,3,1,2)

        return pix_to_face


    def get_y_for_report_classification(self):
        #This function could be called only after test step was done
        return (self.y_pred,self.hparams.y_true)
    

    def Is_it_Icolayer(self,layer):
        return (layer[:3] == 'Ico')


class SaxiRing_QC(LightningModule):
    def __init__(self, **kwargs):
        super(SaxiRing_QC, self).__init__()
        self.save_hyperparameters()
        self.y_pred = []
        self.y_true = []
        self.output = []

        # Create the icosahedrons form each level
        ico_12 = utils.CreateIcosahedron(self.hparams.radius) # 12 vertices
        ico_42 = utils.SubdividedIcosahedron(ico_12,2,self.hparams.radius) # 42 vertices
        ico_162 = utils.SubdividedIcosahedron(ico_42,2,self.hparams.radius) # 162 vertices

        # Get the neighbors to go form level N to level N-1
        ring_neighs_42 = utils.GetPreservedPointIds(ico_12,ico_42)
        ring_neighs_162 = utils.GetPreservedPointIds(ico_42,ico_162)

        # Create the down blocks to go from 162 -> 42 -> 12
        self.down1 = AttentionRings(self.hparams.hidden_dim, self.hparams.hidden_dim, self.hparams.hidden_dim, ring_neighs_162)
        self.down2 = AttentionRings(self.hparams.hidden_dim, self.hparams.hidden_dim, self.hparams.hidden_dim, ring_neighs_42)

        ico_sphere_verts, ico_sphere_faces, ico_sphere_edges = utils.PolyDataToTensors(ico_162)

        self.ico_sphere_verts = ico_sphere_verts
        self.ico_sphere_edges = ico_sphere_edges

        R=[]
        T=[]
        for coords_cam in self.ico_sphere_verts.tolist():
            camera_position = torch.FloatTensor([coords_cam])
            R_current = look_at_rotation(camera_position)
            # check if camera coords vector and up vector for R are collinear
            if torch.equal(torch.cross(camera_position,torch.tensor([[0.,1.,0.]])),torch.tensor([[0., 0., 0.]])):
               R_current = look_at_rotation(camera_position, up = torch.tensor([[0.0, 0.0, 1.0]]),)
            T_current = -torch.bmm(R_current.transpose(1, 2), camera_position[:,:,None])[:, :, 0]   # (1, 3)

            R.append(R_current)
            T.append(T_current)

        self.R=torch.cat(R)
        self.T=torch.cat(T)
        self.nbr_cam = len(self.R)

        self.drop = nn.Dropout(p=self.hparams.dropout_lvl)

        # Left network
        self.create_network('L')
        # Right network
        self.create_network('R')

        # Loss
        self.loss_train = nn.CrossEntropyLoss()
        self.loss_val = nn.CrossEntropyLoss()
        self.loss_test = nn.CrossEntropyLoss()

        # Pooling layer
        self.W = nn.Linear(self.hparams.hidden_dim, self.hparams.out_size)
        self.Att = SelfAttention(self.hparams.hidden_dim, self.hparams.out_size, dim=2)
        
        # Final layer
        self.Classification = nn.Linear(2*ico_12.GetNumberOfPoints(), self.hparams.out_classes)

        #vAccuracy
        self.train_accuracy = torchmetrics.Accuracy('multiclass',num_classes=self.hparams.out_classes,average='macro')
        self.val_accuracy = torchmetrics.Accuracy('multiclass',num_classes=self.hparams.out_classes,average='macro')
        
        # Initialize a perspective camera.
        self.hparams.cameras = FoVPerspectiveCameras()

        # We will also create a Phong renderer. This is simpler and only needs to render one face per pixel.
        raster_settings = RasterizationSettings(image_size=self.hparams.image_size,blur_radius=0,faces_per_pixel=1,max_faces_per_bin=100000)

        lights = AmbientLights()
        rasterizer = MeshRasterizer(cameras=self.hparams.cameras,raster_settings=raster_settings)

        self.hparams.phong_renderer = MeshRendererWithFragments(rasterizer=rasterizer,shader=HardPhongShader(cameras=self.hparams.cameras, lights=lights))


    def to(self, device=None):
        # Move the renderer to the specified device
        self.hparams.phong_renderer = self.hparams.phong_renderer.to(device)
        return super().to(device)

    
    def create_network(self, side):
        # Create an icosphere
        if hasattr(monai.networks.nets, self.hparams.base_encoder):
            template_model = getattr(monai.networks.nets, self.hparams.base_encoder)
        elif hasattr(torchvision.models, self.hparams.base_encoder):
            template_model = getattr(torchvision.models, self.hparams.base_encoder)
        else:
            raise "{base_encoder} not in monai networks or torchvision".format(base_encoder=self.hparams.base_encoder)

        model_params = eval('dict(%s)' % self.hparams.base_encoder_params.replace(' ',''))
        
        self.convnet = template_model(**model_params)
        setattr(self, f'TimeDistributed{side}', TimeDistributed(self.convnet))


    def configure_optimizers(self):
        optimizer = optim.AdamW(self.parameters(), lr=self.hparams.lr)
        return optimizer

    def forward(self, x):
        VL, FL, VFL, FFL, VR, FR, VFR, FFR = x
        VL = VL.to(self.device,non_blocking=True)
        FL = FL.to(self.device,non_blocking=True)
        VFL = VFL.to(self.device,non_blocking=True)
        FFL = FFL.to(self.device,non_blocking=True)
        VR = VR.to(self.device,non_blocking=True)
        FR = FR.to(self.device,non_blocking=True)
        VFR = VFR.to(self.device,non_blocking=True)
        FFR = FFR.to(self.device,non_blocking=True)
        # TimeDistributed
        xL = self.get_features(VL,FL,VFL,FFL,'L')
        xR = self.get_features(VR,FR,VFR,FFR,'R')
        xL, scoreL = self.down1(xL)
        xL, scoreL = self.down2(xL)
        xR, scoreR = self.down1(xR)
        xR, scoreR = self.down2(xR)
        # Add attention layer
        valuesL = self.W(xL)
        valuesR = self.W(xR)
        xL, score = self.Att(xL,valuesL)
        xR, score = self.Att(xR,valuesR)
        l_left_right = [xL,xR]
        x = torch.cat(l_left_right,dim=1)
        # Last classification layer
        x = self.drop(x)
        x = self.Classification(x)

        return x


    def get_features(self,V,F,VF,FF,side):
        x, PF = self.render(V,F,VF,FF)  
        x = getattr(self, f'TimeDistributed{side}')(x)
        return x


    def render(self,V,F,VF,FF):
        if VF.shape[-1] < 3:
            padding = torch.zeros(VF.shape[0], VF.shape[1], 3 - VF.shape[-1], device=VF.device)
            VF = torch.cat([VF, padding], dim=-1)
        elif VF.shape[-1] > 3:
            VF = VF[:, :, :3]
        textures = TexturesVertex(verts_features=VF[:, :, :3])
        meshes = Meshes(
            verts=V,
            faces=F,
            textures=textures
        )
        PF = []
        for i in range(self.nbr_cam):
            pix_to_face = self.GetView(meshes,i)
            PF.append(pix_to_face.unsqueeze(dim=1))
        PF = torch.cat(PF, dim=1)

        l_features = []
        for index in range(FF.shape[-1]):
            l_features.append(torch.take(FF[:,index],PF)*(PF >= 0)) # take each feature for each pictures
        x = torch.cat(l_features,dim=2)

        return x, PF
    
    @staticmethod
    def add_model_specific_args(parent_parser):
        group = parent_parser.add_argument_group("SaxiMHA")
        
        group.add_argument("--lr", type=float, default=1e-4)
        group.add_argument("--fs_path", type=str, default=None)
        group.add_argument("--out_classes", type=int, default=2)
        group.add_argument("--out_size", type=int, default=256)
        group.add_argument('--dropout_lvl',  type=float, help='Dropout level (default: 0.2)', default=0.2)

        # Encoder parameters
        group.add_argument('--base_encoder', type=str, help='Base encoder for the feature extraction', default='resnet18')
        group.add_argument('--base_encoder_params', type=str, help='Base encoder parameters that are passed to build the feature extraction', default='pretrained=False,spatial_dims=2,n_input_channels=1,num_classes=512')
        group.add_argument('--hidden_dim', type=int, help='Hidden dimension for features output. Should match with output of base_encoder. Default value is 512', default=512)
        group.add_argument('--radius', type=float, help='Radius of icosphere', default=1.5)
        group.add_argument('--subdivision_level', type=int, help='Subdivision level for icosahedron', default=2)
        group.add_argument('--image_size', type=int, help='Image resolution size', default=256)

        return parent_parser


    def training_step(self, train_batch, batch_idx):
        VL, FL, VFL, FFL, VR, FR, VFR, FFR, Y = train_batch
        x = self((VL, FL, VFL, FFL, VR, FR, VFR, FFR))
        loss = self.loss_train(x,Y)
        self.log('train_loss', loss) 
        predictions = torch.argmax(x, dim=1, keepdim=True)
        self.train_accuracy(predictions, Y.reshape(-1, 1))
        self.log("train_acc", self.train_accuracy, batch_size=self.hparams.batch_size)           

        return loss


    def validation_step(self,val_batch,batch_idx):
        VL, FL, VFL, FFL, VR, FR, VFR, FFR, Y = val_batch
        x = self((VL, FL, VFL, FFL, VR, FR, VFR, FFR))
        loss = self.loss_val(x,Y)
        self.log('val_loss', loss)
        predictions = torch.argmax(x, dim=1, keepdim=True)
        val_acc = self.val_accuracy(predictions, Y.reshape(-1, 1))
        self.log("val_acc", val_acc, batch_size=self.hparams.batch_size)

        return val_acc


    def test_step(self,test_batch,batch_idx):
        softmax = nn.Softmax(dim=1)
        VL, FL, VFL, FFL, VR, FR, VFR, FFR, Y = test_batch
        x = self((VL, FL, VFL, FFL, VR, FR, VFR, FFR))
        loss = self.loss_test(x,Y)
        self.log('test_loss', loss, batch_size=self.hparams.batch_size)
        predictions = torch.argmax(x, dim=1)
        prob = softmax(x).detach()
        self.output.append([predictions,Y, prob])


    def on_test_epoch_end(self):
        y_pred = []
        y_true = []
        probs = []
        for ele in self.output:
            y_pred += ele[0].tolist()
            y_true += ele[1].tolist()
            probs.append(ele[2])

        probs = torch.cat(probs).detach().cpu().numpy()

        out = os.path.join(self.hparams.out, os.path.basename(self.hparams.model))
        utils.save_results_to_csv(self.hparams.csv_test, y_pred, y_true, out, probs=probs)
        self.output = []

    def GetView(self,meshes,index):
        phong_renderer = self.hparams.phong_renderer.to(self.device)
        R = self.R[index][None].to(self.device)
        T = self.T[index][None].to(self.device)
        _, fragments = phong_renderer(meshes.clone(),R=R,T=T)
        pix_to_face = fragments.pix_to_face
        pix_to_face = pix_to_face.permute(0,3,1,2)

        return pix_to_face


    def get_y_for_report_classification(self):
        #This function could be called only after test step was done
        return (self.y_pred,self.hparams.y_true)
    

    def Is_it_Icolayer(self,layer):
        return (layer[:3] == 'Ico')


class SaxiAE(LightningModule):
    def __init__(self, **kwargs):
        super().__init__()
        self.save_hyperparameters()

        self.encoder = MHAEncoder(input_dim=self.hparams.input_dim, 
                                      embed_dim=self.hparams.embed_dim, 
                                      num_heads=self.hparams.num_heads, 
                                      output_dim=self.hparams.output_dim, 
                                      sample_levels=self.hparams.sample_levels, 
                                      dropout=self.hparams.dropout, 
                                      K=self.hparams.K)
        
        self.decoder = MHADecoder(input_dim=self.hparams.output_dim,                                       
                                      embed_dim=self.hparams.embed_dim, 
                                      output_dim=self.hparams.input_dim, 
                                      num_heads=self.hparams.num_heads, 
                                      sample_levels=len(self.hparams.sample_levels),
                                      K=self.hparams.K, 
                                      dropout=self.hparams.dropout)
        
        self.ff_mu = FeedForward(self.hparams.output_dim, hidden_dim=self.hparams.output_dim, dropout=self.hparams.dropout)
        self.ff_sigma = FeedForward(self.hparams.output_dim, hidden_dim=self.hparams.output_dim, dropout=self.hparams.dropout)
    
    @staticmethod
    def add_model_specific_args(parent_parser):
        group = parent_parser.add_argument_group("SaxiAE")

        group.add_argument("--lr", type=float, default=1e-4)
        group.add_argument('--weight_decay', help='Weight decay for optimizer', type=float, default=0.01)
        
        group.add_argument("--input_dim", type=int, default=3, help='Input dimension for the encoder')
        group.add_argument("--embed_dim", type=int, default=128, help='Embedding dimension')
        group.add_argument("--num_heads", type=int, default=32, help='Number of attention heads')
        group.add_argument("--output_dim", type=int, default=256, help='Output dimension from the encoder')
        group.add_argument("--sample_levels", type=int, default=[16384, 8192, 4096, 2048, 1024, 512, 256, 128, 64], nargs="+", help='Number of sampling levels in the encoder')
        group.add_argument("--sample_level_loss", type=int, default=1000, help='Number of samples for loss')

        
        group.add_argument("--hidden_dim", type=int, default=64, help='Hidden dimension size')
        group.add_argument("--dropout", type=float, default=0.1, help='Dropout rate')
        
        # Decoder parameters
        group.add_argument("--K", type=int, default=64, help='Top K nearest neighbors to consider in the encoder')        
        group.add_argument("--loss_chamfer_weight", type=float, default=1.0, help='Loss weight for the chamfer distance')
        # group.add_argument("--loss_point_triangle_weight", type=float, default=0.1, help='Loss weight for the point to nearest face plane distance')
        group.add_argument("--loss_mesh_face_weight", type=float, default=1.0, help='Loss weight for the mesh face distance')
        group.add_argument("--loss_mesh_edge_weight", type=float, default=1.0, help='Loss weight for the mesh edge distance')        
        group.add_argument("--loss_dist_weight", type=float, default=0.01, help='Loss weight for the distance between points, should be maximized to try an avoid clumps')        

        return parent_parser
    
    def configure_optimizers(self):
        optimizer = optim.AdamW(list(self.encoder.parameters()) + list(self.decoder.parameters()) + list(self.ff_mu.parameters()) + list(self.ff_sigma.parameters()),
                                lr=self.hparams.lr,
                                weight_decay=self.hparams.weight_decay)        
        return optimizer
    
    def create_mesh(self, V, F):
        return Meshes(verts=V, faces=F)
    
    def create_mesh_from_points(self, X):
        dists = knn_points(X, X, K=3)
        F = dists.idx
        return Meshes(verts=X, faces=F)
    
    def sample_points_from_meshes(self, x_mesh, Ns, return_normals=False):
        if return_normals:
            x, x_N = sample_points_from_meshes(x_mesh, Ns, return_normals=True)
            return x, x_N
        return sample_points_from_meshes(x_mesh, Ns)
    
    def sample_points(self, x, Ns):
        return self.decoder.sample_points(x, Ns)

    def compute_loss(self, X_mesh, X_hat, step="train", sync_dist=False):
        
        X = self.sample_points_from_meshes(X_mesh, self.hparams.sample_level_loss)
        
        loss_chamfer, _ = chamfer_distance(X, X_hat, batch_reduction="mean", point_reduction="sum")        

        X_hat_PC = Pointclouds(X_hat)
        loss_point_mesh_face = point_mesh_face_distance(X_mesh, X_hat_PC)
        loss_point_mesh_edge = point_mesh_edge_distance(X_mesh, X_hat_PC)


        dists = knn_points(X_hat, X_hat, K=self.hparams.K)
        loss_dist = 1.0/(torch.sum(dists.dists) + 1e-6)

        loss = loss_chamfer*self.hparams.loss_chamfer_weight + loss_point_mesh_face*self.hparams.loss_mesh_face_weight + loss_point_mesh_edge*self.hparams.loss_mesh_edge_weight + loss_dist*self.hparams.loss_dist_weight

        self.log(f"{step}_loss", loss, sync_dist=sync_dist)        
        self.log(f"{step}_loss_chamfer", loss_chamfer, sync_dist=sync_dist)
        self.log(f"{step}_loss_point_mesh_face", loss_point_mesh_face, sync_dist=sync_dist)
        self.log(f"{step}_loss_point_mesh_edge", loss_point_mesh_edge, sync_dist=sync_dist)
        self.log(f"{step}_loss_dist", loss_dist, sync_dist=sync_dist)

        return loss

    def training_step(self, train_batch, batch_idx):
        V, F = train_batch
        
        X_mesh = self.create_mesh(V, F)

        X = self.sample_points_from_meshes(X_mesh, self.hparams.sample_levels[0])

        X_hat = self(X)

        loss = self.compute_loss(X_mesh, X_hat)

        return loss

    def validation_step(self, val_batch, batch_idx):
        
        V, F = val_batch
        
        X_mesh = self.create_mesh(V, F)

        X = self.sample_points_from_meshes(X_mesh, self.hparams.sample_levels[0])

        X_hat = self(X)

        self.compute_loss(X_mesh, X_hat, step="val", sync_dist=True)

    def sampling(self, z_mu: torch.Tensor, z_sigma: torch.Tensor) -> torch.Tensor:        
        eps = torch.randn_like(z_sigma)
        z_vae = z_mu + eps * z_sigma
        return z_vae

    def forward(self, X):        
        h, w = self.encoder(X)
        z_mu = self.ff_mu(h)
        z_sigma = self.ff_sigma(h)
        z = self.sampling(z_mu, z_sigma)
        X_hat = self.decoder(z)
        return X_hat
    
class SaxiIdxAE(LightningModule):
    def __init__(self, **kwargs):
        super().__init__()
        self.save_hyperparameters()

        self.encoder = MHAIdxEncoder(input_dim=self.hparams.input_dim, 
                                     output_dim=self.hparams.stages[-1], 
                                     K=self.hparams.K, 
                                     num_heads=self.hparams.num_heads, 
                                     stages=self.hparams.stages, 
                                     dropout=self.hparams.dropout, 
                                     pooling_factor=self.hparams.pooling_factor, 
                                     pooling_hidden_dim=self.hparams.pooling_hidden_dim,
                                     score_pooling=self.hparams.score_pooling,
                                     feed_forward_hidden_dim=self.hparams.feed_forward_hidden_dim, 
                                     use_skip_connection=self.hparams.use_skip_connection)
        
        self.decoder = MHAIdxDecoder(input_dim=self.hparams.stages[-1], 
                                     output_dim=self.hparams.output_dim, 
                                     K=self.hparams.K[::-1], 
                                     num_heads=self.hparams.num_heads[::-1], 
                                     stages=self.hparams.stages[::-1], 
                                     dropout=self.hparams.dropout, 
                                     pooling_hidden_dim=self.hparams.pooling_hidden_dim[::-1] if self.hparams.pooling_hidden_dim is not None else None,
                                     feed_forward_hidden_dim=self.hparams.feed_forward_hidden_dim[::-1] if self.hparams.feed_forward_hidden_dim is not None else None,
                                     use_skip_connection=self.hparams.use_skip_connection)
        
        self.ff_mu = FeedForward(self.hparams.stages[-1], hidden_dim=self.hparams.stages[-1], dropout=self.hparams.dropout)
        self.ff_sigma = FeedForward(self.hparams.stages[-1], hidden_dim=self.hparams.stages[-1], dropout=self.hparams.dropout)

        self.loss_fn = nn.MSELoss(reduction='sum')
    
    @staticmethod
    def add_model_specific_args(parent_parser):
        group = parent_parser.add_argument_group("SaxiIdxAE")

        
        group.add_argument("--lr", type=float, default=1e-4)
        group.add_argument('--weight_decay', help='Weight decay for optimizer', type=float, default=0.01)
        
        # Encoder/Decoder params
        group.add_argument("--num_samples", type=int, default=8192, help='Number of samples to take from the mesh to start the encoding')
        group.add_argument("--input_dim", type=int, default=3, help='Input dimension for the encoder')
        group.add_argument("--output_dim", type=int, default=3, help='Output dimension of the model')
        group.add_argument("--K", type=int, nargs="*", default=[27, 27], help='Number of K neighbors for each stage')
        group.add_argument("--num_heads", type=int, nargs="*", default=[64, 128], help='Number of attention heads per stage the encoder')
        group.add_argument("--stages", type=int, nargs="*", default=[64, 128], help='Dimension per stage')
        group.add_argument("--dropout", type=float, default=0.1, help='Dropout rate')
        group.add_argument("--pooling_factor", type=float, nargs="*", default=[0.5, 0.5], help='Pooling factor')
        group.add_argument("--score_pooling", type=int, default=0, help='Use score base pooling')
        group.add_argument("--pooling_hidden_dim", type=int, nargs="*", default=[32, 64], help='Hidden dim for the pooling layer')
        group.add_argument("--feed_forward_hidden_dim", type=int, nargs="*", default=[32, 64], help='Hidden dim for the Residual FeedForward layer')
        group.add_argument("--use_skip_connection", type=int, default=0, help='Use skip connections, i.e., unet style network')

        # group.add_argument("--loss_mse_weight", type=float, default=1.0, help='Loss weight for the chamfer distance')
        group.add_argument("--loss_chamfer_weight", type=float, default=1.0, help='Loss weight for the chamfer distance')
        group.add_argument("--loss_mesh_face_weight", type=float, default=1.0, help='Loss weight for the mesh face distance')
        group.add_argument("--loss_mesh_edge_weight", type=float, default=1.0, help='Loss weight for the mesh edge distance')
        

        return parent_parser
    
    def configure_optimizers(self):
        optimizer = optim.AdamW(list(self.encoder.parameters()) + list(self.decoder.parameters()) + list(self.ff_mu.parameters()) + list(self.ff_sigma.parameters()),
                                lr=self.hparams.lr,
                                weight_decay=self.hparams.weight_decay)        
        return optimizer
    
    def create_mesh(self, V, F):
        return Meshes(verts=V, faces=F)
    
    def create_mesh_from_points(self, X):
        dists = knn_points(X, X, K=3)
        F = dists.idx
        return Meshes(verts=X, faces=F)
    
    def sample_points_from_meshes(self, x_mesh, Ns, return_normals=False):
        return sample_points_from_meshes(x_mesh, Ns, return_normals=return_normals)
    
    def sample_points(self, x, Ns):
        """
        Samples Ns points from each batch in a tensor of shape (Bs, N, F).

        Args:
            x (torch.Tensor): Input tensor of shape (Bs, N, F).
            Ns (int): Number of points to sample from each batch.

        Returns:
            torch.Tensor: Output tensor of shape (Bs, Ns, F).
        """
        Bs, N, F = x.shape

        # Generate random indices for sampling
        indices = torch.randint(low=0, high=N, size=(Bs, Ns), device=x.device).unsqueeze(-1)

        # Gather the sampled points
        x = knn_gather(x, indices).squeeze(-2).contiguous()

        return x, indices

    def compute_loss(self, X_mesh, X, X_hat, step="train", sync_dist=False):
        
        # X = self.sample_points_from_meshes(X_mesh, self.hparams.num_samples)
        
        loss_chamfer, _ = chamfer_distance(X, X_hat, batch_reduction="mean", point_reduction="sum")        

        # loss_mse = self.loss_fn(X, X_hat)

        X_hat_PC = Pointclouds(X_hat)
        loss_point_mesh_face = point_mesh_face_distance(X_mesh, X_hat_PC)
        loss_point_mesh_edge = point_mesh_edge_distance(X_mesh, X_hat_PC)

        # loss = loss_mse*self.hparams.loss_mse_weight + loss_point_mesh_face*self.hparams.loss_mesh_face_weight + loss_point_mesh_edge*self.hparams.loss_mesh_edge_weight
        loss = loss_chamfer*self.hparams.loss_chamfer_weight + loss_point_mesh_face*self.hparams.loss_mesh_face_weight + loss_point_mesh_edge*self.hparams.loss_mesh_edge_weight

        self.log(f"{step}_loss", loss, sync_dist=sync_dist)        
        # self.log(f"{step}_loss_mse", loss_mse, sync_dist=sync_dist)
        self.log(f"{step}_loss_chamfer", loss_chamfer, sync_dist=sync_dist)
        self.log(f"{step}_loss_point_mesh_face", loss_point_mesh_face, sync_dist=sync_dist)
        self.log(f"{step}_loss_point_mesh_edge", loss_point_mesh_edge, sync_dist=sync_dist)

        return loss

    def training_step(self, train_batch, batch_idx):
        V, F = train_batch
        
        X_mesh = self.create_mesh(V, F)

        X = self.sample_points_from_meshes(X_mesh, self.hparams.num_samples)

        X_hat = self(X)

        loss = self.compute_loss(X_mesh, X, X_hat)

        return loss

    def validation_step(self, val_batch, batch_idx):
        
        V, F = val_batch
        
        X_mesh = self.create_mesh(V, F)

        X = self.sample_points_from_meshes(X_mesh, self.hparams.num_samples)

        X_hat = self(X)

        self.compute_loss(X_mesh, X, X_hat, step="val", sync_dist=True)

    def sampling(self, z_mu: torch.Tensor, z_sigma: torch.Tensor) -> torch.Tensor:        
        eps = torch.randn_like(z_sigma)
        z_vae = z_mu + eps * z_sigma
        return z_vae

    def forward(self, x):
        skip_connections = None

        if self.hparams.use_skip_connection:
            h, unpooling_idxs, skip_connections = self.encoder(x, x)
        else:
            h, unpooling_idxs = self.encoder(x, x)
        
        z_mu = self.ff_mu(h)
        z_sigma = self.ff_sigma(h)
        z = self.sampling(z_mu, z_sigma)

        return self.decoder(z, unpooling_idxs, skip_connections)


class SaxiMHAClassification(LightningModule):
    def __init__(self, **kwargs):
        super().__init__()
        self.save_hyperparameters()

        self.encoder = MHAEncoder(input_dim=self.hparams.input_dim, 
                                      embed_dim=self.hparams.embed_dim, 
                                      num_heads=self.hparams.num_heads, 
                                      output_dim=self.hparams.output_dim, 
                                      sample_levels=self.hparams.sample_levels, 
                                      dropout=self.hparams.dropout, 
                                      K=self.hparams.K)
        
        self.mha = MHA_KNN(embed_dim=self.hparams.output_dim, num_heads=self.hparams.output_dim, K=self.hparams.output_dim, dropout=self.hparams.dropout, return_v=True)
        self.flatten = nn.Flatten(start_dim=1)
        self.fc = nn.Linear(self.hparams.output_dim*self.hparams.sample_levels[-1]*2, self.hparams.out_classes)
        self.loss = nn.CrossEntropyLoss()
        self.output = []
        
    @staticmethod
    def add_model_specific_args(parent_parser):
        group = parent_parser.add_argument_group("SaxiMHAClassification")

        group.add_argument("--lr", type=float, default=1e-4)
        group.add_argument('--weight_decay', help='Weight decay for optimizer', type=float, default=0.01)
        
        # Encoder parameters
        
        group.add_argument("--input_dim", type=int, default=3, help='Input dimension for the encoder')
        group.add_argument("--embed_dim", type=int, default=256, help='Embedding dimension')
        group.add_argument("--K", type=int, default=32, help='Top K nearest neighbors to consider in the encoder')
        group.add_argument("--num_heads", type=int, default=256, help='Number of attention heads for the encoder')
        group.add_argument("--output_dim", type=int, default=32, help='Output dimension from the encoder')        
        group.add_argument("--sample_levels", type=int, default=[40962, 10242, 2562, 642, 162], nargs="+", help='Number of sampling levels in the encoder')                
        group.add_argument("--dropout", type=float, default=0.1, help='Dropout rate')
        
        # classification parameters
        group.add_argument("--out_classes", type=int, default=4, help='Number of output classes')

        return parent_parser
    
    def configure_optimizers(self):
        optimizer = optim.AdamW(self.parameters(),
                                lr=self.hparams.lr,
                                weight_decay=self.hparams.weight_decay)        
        return optimizer
    
    def create_mesh(self, V, F):
        return Meshes(verts=V, faces=F)
    
    def sample_points_from_meshes(self, x_mesh, Ns, return_normals=False):
        if return_normals:
            x, x_N = sample_points_from_meshes(x_mesh, Ns, return_normals=True)
            return x, x_N
        return sample_points_from_meshes(x_mesh, Ns)

    def compute_loss(self, X_hat, Y):
        return self.loss(X_hat, Y)

    def training_step(self, train_batch, batch_idx):
        V, F = train_batch
        
        X_mesh = self.create_mesh(V, F)
        X_hat, _ = self(X_mesh)
        loss = self.compute_loss(X_mesh, X_hat)
        
        self.log("train_loss", loss)        

        return loss

    def validation_step(self, val_batch, batch_idx):
        
        V, F = val_batch
        
        X_mesh = self.create_mesh(V, F)
        X_hat, _ = self(X_mesh)

        loss = self.compute_loss(X_mesh, X_hat)
        
        self.log("val_loss", loss, sync_dist=True)

    def test_step(self, test_batch, batch_idx):
        
        V, F, CN, Y = test_batch
        
        X_mesh = self.create_mesh(V, F)
        X_hat, _ = self(X_mesh)
        softmax = nn.Softmax(dim=1)

        loss = self.compute_loss(X_mesh, X_hat)
        
        self.log("val_loss", loss, sync_dist=True)

        predictions = torch.argmax(X_hat, dim=1)
        self.output.append([predictions,Y])
        # return output 

    def on_test_epoch_end(self):
        y_pred = []
        y_true = []
        probs = []
        for ele in self.output:
            y_pred += ele[0].tolist()
            y_true += ele[1].tolist()
            probs.append(ele[2])

        probs = torch.cat(probs).detach().cpu().numpy()

        out = os.path.join(self.hparams.out, os.path.basename(self.hparams.model))
        utils.save_results_to_csv(self.hparams.csv_test, y_pred, y_true, out, probs=probs)
        self.output = []


    def forward(self, X_mesh):
        X = self.sample_points_from_meshes(X_mesh, self.hparams.sample_levels[-1])
        x, x_w = self.encoder(X)
        x, x_v = self.mha(x)
        x = torch.cat([x, x_v], dim=1)
        x = self.flatten(x)
        x = self.fc(x)
        return x, x_w
    

class SaxiMHAFBClassification(LightningModule):
    def __init__(self, **kwargs):
        super().__init__()
        self.save_hyperparameters()

        self.encoder = MHAFBEncoder(input_dim=self.hparams.input_dim, 
                                      hidden_dim=self.hparams.hidden_dim,
                                      embed_dim=self.hparams.embed_dim, 
                                      num_heads=self.hparams.num_heads, 
                                      output_dim=self.hparams.output_dim, 
                                      sample_levels=self.hparams.sample_levels, 
                                      dropout=self.hparams.dropout, 
                                      K=self.hparams.K)
        
        
        self.attn = SelfAttention(self.hparams.output_dim, self.hparams.hidden_dim)
        self.ff = FeedForward(self.hparams.output_dim, hidden_dim=self.hparams.hidden_dim, dropout=self.hparams.dropout)

        effnet = monai.networks.nets.EfficientNetBN('efficientnet-b0', spatial_dims=2, in_channels=4, num_classes=self.hparams.output_dim)
        self.convnet = TimeDistributed(effnet)
        self.mha_fb = nn.MultiheadAttention(self.hparams.output_dim, self.hparams.num_heads, dropout=self.hparams.dropout, batch_first=True)         
        self.ff_fb = FeedForward(self.hparams.output_dim, hidden_dim=self.hparams.hidden_dim, dropout=self.hparams.dropout)
        self.attn_fb = SelfAttention(self.hparams.output_dim, self.hparams.hidden_dim)

        self.fc = nn.Linear(self.hparams.output_dim*2, self.hparams.out_classes)
        
        cameras = FoVPerspectiveCameras()

        raster_settings = RasterizationSettings(image_size=self.hparams.image_size, blur_radius=0, faces_per_pixel=1,max_faces_per_bin=200000)        
        rasterizer = MeshRasterizer(cameras=cameras, raster_settings=raster_settings)
        lights = AmbientLights()
        self.renderer = MeshRenderer(rasterizer=rasterizer,shader=HardPhongShader(cameras=cameras, lights=lights))
        self.ico_sphere(radius=self.hparams.radius, subdivision_level=self.hparams.subdivision_level)
        
        self.loss = nn.CrossEntropyLoss()
        
        self.accuracy = torchmetrics.Accuracy(task='multiclass', num_classes=self.hparams.out_classes)
        self.output = []

        centers = torch.tensor([12.5000, 37.5000, 62.5000, 87.5000], dtype=torch.float32)
        self.register_buffer("centers", centers)
        widths = torch.tensor([12.5000, 12.5000, 12.5000, 12.5000], dtype=torch.float32)
        self.register_buffer("widths", widths)
        
    @staticmethod
    def add_model_specific_args(parent_parser):
        group = parent_parser.add_argument_group("SaxiMHAFBClassification")

        group.add_argument("--lr", type=float, default=1e-4)
        group.add_argument('--weight_decay', help='Weight decay for optimizer', type=float, default=0.01)
        
        # Encoder parameters
        
        group.add_argument("--input_dim", type=int, default=3, help='Input dimension for the encoder')
        group.add_argument("--embed_dim", type=int, default=256, help='Embedding dimension')
        group.add_argument("--hidden_dim", type=int, default=64, help='Embedding dimension')
        group.add_argument("--image_size", type=int, default=224, help='Image size for rendering')
        group.add_argument("--radius", type=float, default=1.35, help='Radius of the icosphere/camera positions')
        group.add_argument("--subdivision_level", type=int, default=2, help='Subdivision level of the ico sphere')
        group.add_argument("--K", type=int, default=128, help='Top K nearest neighbors to consider in the encoder')
        group.add_argument("--num_heads", type=int, default=256, help='Number of attention heads for the encoder')
        group.add_argument("--output_dim", type=int, default=256, help='Output dimension from the encoder')        
        group.add_argument("--sample_levels", type=int, default=[4096, 2048, 512, 128], nargs="+", help='Number of sampling levels in the encoder')                
        group.add_argument("--dropout", type=float, default=0.1, help='Dropout rate')
        
        # classification parameters
        group.add_argument("--out_classes", type=int, default=4, help='Number of output classes')

        return parent_parser
    
    def ico_sphere(self, radius=1.1, subdivision_level=1):
        # Create an icosphere
        ico_verts, ico_faces, ico_edges = utils.PolyDataToTensors(utils.CreateIcosahedronSubdivided(radius=radius, sl=subdivision_level))
        ico_verts = ico_verts.to(torch.float32)

        for idx, v in enumerate(ico_verts):
            if (torch.abs(torch.sum(v)) == radius):
                ico_verts[idx] = v + torch.tensor([-1.2447e-05, -3.7212e-06, -1.5617e-06])
        
        self.register_buffer("ico_verts", ico_verts)

    def to(self, device=None):
        # Move the renderer to the specified device
        self.renderer = self.renderer.to(device)
        return super().to(device)
    
    def configure_optimizers(self):
        optimizer = optim.AdamW(self.parameters(),
                                lr=self.hparams.lr,
                                weight_decay=self.hparams.weight_decay)        
        return optimizer
    
    def create_mesh(self, V, F, CN=None):
        
        if CN is not None:
            textures = TexturesVertex(verts_features=CN.to(torch.float32))
            return Meshes(verts=V, faces=F, textures=textures)
        return Meshes(verts=V, faces=F)
    
    def sample_points_from_meshes(self, x_mesh, Ns, return_normals=False):
        if return_normals:
            x, x_N = sample_points_from_meshes(x_mesh, Ns, return_normals=True)
            return x, x_N
        return sample_points_from_meshes(x_mesh, Ns)
    
    def render(self, meshes):
        # Render the input surface mesh to an image
        
        X = []
        PF = []

        for camera_position in self.ico_verts:
            camera_position = camera_position.unsqueeze(0)
            R = look_at_rotation(camera_position, device=self.device)  # (1, 3, 3)
            T = -torch.bmm(R.transpose(1, 2), camera_position[:,:,None])[:, :, 0]   # (1, 3)
            images = self.renderer(meshes_world=meshes.clone(), R=R, T=T)        
            fragments = self.renderer.rasterizer(meshes.clone())
            pix_to_face = fragments.pix_to_face
            zbuf = fragments.zbuf
            images = torch.cat([images[:,:,:,0:3], zbuf], dim=-1)
            images = images.permute(0,3,1,2)
            pix_to_face = pix_to_face.permute(0,3,1,2)
            X.append(images.unsqueeze(1))
            PF.append(pix_to_face.unsqueeze(1))
        
        X = torch.cat(X, dim=1)
        PF = torch.cat(PF, dim=1)        

        return X, PF

    def compute_loss(self, X_hat, Y):
        return self.loss(X_hat, Y)
    
    def soft_class_probabilities(self, values):
        # Calculate unscaled probabilities using a Gaussian-like function
        # Here, we use the negative squared distance scaled by width as logits
        values = values.unsqueeze(-1)
        logits = -(values - self.centers) ** 2 / (2 * self.widths ** 2)
        
        # Apply softmax to convert logits into probabilities
        probabilities = F.softmax(logits, dim=1)
        
        return probabilities

    def training_step(self, train_batch, batch_idx):
        V, F, CN, Y = train_batch

        # Y = self.soft_class_probabilities(Y)
        
        X_mesh = self.create_mesh(V, F, CN)
        X_pc = self.sample_points_from_meshes(X_mesh, self.hparams.sample_levels[0])
        X_views, X_PF = self.render(X_mesh)

        X_hat = self(X_pc, X_views)
        loss = self.compute_loss(X_hat, Y)
        
        self.log("train_loss", loss)
        # self.accuracy(X_hat, torch.argmax(Y, dim=1))
        self.accuracy(X_hat, Y)
        self.log("train_acc", self.accuracy, batch_size=V.shape[0], sync_dist=True) 

        return loss

    def validation_step(self, val_batch, batch_idx):
        
        V, F, CN, Y = val_batch

        # Y = self.soft_class_probabilities(Y)
        
        X_mesh = self.create_mesh(V, F, CN)
        X_pc = self.sample_points_from_meshes(X_mesh, self.hparams.sample_levels[0])
        X_views, X_PF = self.render(X_mesh)
        X_hat = self(X_pc, X_views)

        loss = self.compute_loss(X_hat, Y)
        
        self.log("val_loss", loss, sync_dist=True)
        # self.accuracy(X_hat, torch.argmax(Y, dim=1))
        self.accuracy(X_hat, Y)
        self.log("val_acc", self.accuracy, batch_size=V.shape[0], sync_dist=True)

    def forward(self, X_pc, X_views):
        
        x, x_w = self.encoder(X_pc)        
        x = self.ff(x)
        x, x_s = self.attn(x, x)        


        x_fb = self.convnet(X_views)
        x_fb = self.ff_fb(x_fb)
        x_fb, x_fb_mha_s = self.mha_fb(x_fb, x_fb, x_fb)
        x_fb, x_fb_s = self.attn_fb(x_fb, x_fb)

        x = torch.cat([x, x_fb], dim=1)

        x = self.fc(x)
        return x

    def test_step(self, val_batch, batch_idx):
        
        V, F, CN, Y = val_batch
        softmax = nn.Softmax(dim=1)

        # Y = self.soft_class_probabilities(Y)
        
        X_mesh = self.create_mesh(V, F, CN)
        X_pc = self.sample_points_from_meshes(X_mesh, self.hparams.sample_levels[0])
        X_views, X_PF = self.render(X_mesh)
        X_hat = self(X_pc, X_views)

        predictions = torch.argmax(X_hat, dim=1)
        # self.output.append([predictions,torch.argmax(Y, dim=1)])
        prob = softmax(X_hat).detach()
        self.output.append([predictions,Y, prob])

        # return output 

    def on_test_epoch_end(self):
        y_pred = []
        y_true = []
        probs = []
        for ele in self.output:
            y_pred += ele[0].tolist()
            y_true += ele[1].tolist()
            probs.append(ele[2])

        probs = torch.cat(probs).detach().cpu().numpy()

        out = os.path.join(self.hparams.out, os.path.basename(self.hparams.model))
        utils.save_results_to_csv(self.hparams.csv_test, y_pred, y_true, out, probs=probs)
        self.output = []



class SaxiMHAFBClassification_V(LightningModule):
    def __init__(self, **kwargs):
        super().__init__()
        self.save_hyperparameters()
        self.output = []
        self.encoder = MHAIdxEncoder(input_dim=self.hparams.input_dim, 
                                    output_dim=self.hparams.output_dim,
                                    K=self.hparams.K,
                                    num_heads=self.hparams.num_heads,
                                    stages=self.hparams.stages,
                                    dropout=self.hparams.dropout,
                                    pooling_factor=self.hparams.pooling_factor,
                                    pooling_hidden_dim=self.hparams.pooling_hidden_dim, 
                                    score_pooling=False)
        
        
        self.attn = SelfAttention(self.hparams.output_dim, self.hparams.hidden_dim)

        effnet = monai.networks.nets.EfficientNetBN('efficientnet-b0', spatial_dims=2, in_channels=4, num_classes=self.hparams.output_dim)
        self.convnet = TimeDistributed(effnet)
        self.mha_fb = nn.MultiheadAttention(self.hparams.output_dim, self.hparams.num_heads[-1], dropout=self.hparams.dropout, batch_first=True)
        self.attn_fb = SelfAttention(self.hparams.output_dim, self.hparams.hidden_dim)

        self.fc = nn.Linear(self.hparams.output_dim*2, self.hparams.out_classes)
        
        cameras = FoVPerspectiveCameras()

        raster_settings = RasterizationSettings(image_size=self.hparams.image_size, blur_radius=0, faces_per_pixel=1,max_faces_per_bin=200000)        
        rasterizer = MeshRasterizer(cameras=cameras, raster_settings=raster_settings)
        lights = AmbientLights()
        self.renderer = MeshRenderer(rasterizer=rasterizer,shader=HardPhongShader(cameras=cameras, lights=lights))
        self.ico_sphere(radius=self.hparams.radius, subdivision_level=self.hparams.subdivision_level)
        
        self.loss = nn.CrossEntropyLoss()
        
        self.accuracy = torchmetrics.Accuracy(task='multiclass', num_classes=self.hparams.out_classes)

        centers = torch.tensor([12.5000, 37.5000, 62.5000, 87.5000], dtype=torch.float32)
        self.register_buffer("centers", centers)
        widths = torch.tensor([12.5000, 12.5000, 12.5000, 12.5000], dtype=torch.float32)
        self.register_buffer("widths", widths)
        
    @staticmethod
    def add_model_specific_args(parent_parser):
        group = parent_parser.add_argument_group("SaxiMHAFBClassification")

        group.add_argument("--lr", type=float, default=1e-4)
        group.add_argument('--weight_decay', help='Weight decay for optimizer', type=float, default=0.01)
        
        # Encoder parameters
        
        group.add_argument("--input_dim", type=int, default=3, help='Input dimension for the encoder')
        group.add_argument("--embed_dim", type=int, default=256, help='Embedding dimension')
        group.add_argument("--hidden_dim", type=int, default=64, help='Embedding dimension')
        group.add_argument("--image_size", type=int, default=224, help='Image size for rendering')
        group.add_argument("--radius", type=float, default=1.35, help='Radius of the icosphere/camera positions')
        group.add_argument("--subdivision_level", type=int, default=2, help='Subdivision level of the ico sphere')
        group.add_argument("--K", type=int, nargs="+",  default=[27, 125, 125], help='Top K nearest neighbors to consider in the encoder')
        group.add_argument("--num_heads", type=int, default=[32, 64, 128], help='Number of attention heads for the encoder')
        group.add_argument("--stages", type=int, nargs="+", default=[32, 64, 128], help='Number of attention heads for the encoder')
        group.add_argument("--pooling_factor", type=int, nargs="+", default=[0.25, 0.25, 0.25], help='Number of attention heads for the encoder')
        group.add_argument("--pooling_hidden_dim", type=int, nargs="+", default=[4, 8, 16], help='')


        group.add_argument("--output_dim", type=int, default=256, help='Output dimension from the encoder')        
        group.add_argument("--sample_level", type=int, default=4096, help='Number of sampling levels in the encoder')                
        group.add_argument("--dropout", type=float, default=0.1, help='Dropout rate')

        # classification parameters
        group.add_argument("--out_classes", type=int, default=4, help='Number of output classes')

        return parent_parser
    
    def ico_sphere(self, radius=1.1, subdivision_level=1):
        # Create an icosphere
        ico_verts, ico_faces, ico_edges = utils.PolyDataToTensors(utils.CreateIcosahedronSubdivided(radius=radius, sl=subdivision_level))
        ico_verts = ico_verts.to(torch.float32)

        for idx, v in enumerate(ico_verts):
            if (torch.abs(torch.sum(v)) == radius):
                ico_verts[idx] = v + torch.tensor([-1.2447e-05, -3.7212e-06, -1.5617e-06])
        
        self.register_buffer("ico_verts", ico_verts)

    def to(self, device=None):
        # Move the renderer to the specified device
        self.renderer = self.renderer.to(device)
        return super().to(device)
    
    def configure_optimizers(self):
        optimizer = optim.AdamW(self.parameters(),
                                lr=self.hparams.lr,
                                weight_decay=self.hparams.weight_decay)        
        return optimizer
    
    def create_mesh(self, V, F, CN=None):
        
        if CN is not None:
            textures = TexturesVertex(verts_features=CN.to(torch.float32))
            return Meshes(verts=V, faces=F, textures=textures)
        return Meshes(verts=V, faces=F)
    
    def sample_points_from_meshes(self, x_mesh, Ns, return_normals=False):
        if return_normals:
            x, x_N = sample_points_from_meshes(x_mesh, Ns, return_normals=True)
            return x, x_N
        return sample_points_from_meshes(x_mesh, Ns)
    
    def sample_uniform(self, V, Ns):
        x_v_fixed = []
        for v in V:
            # remove the potention 0 paddign of collate_fn
            non_zeros_idx = torch.nonzero(v)[:,0]
            v_non_zeros = v[non_zeros_idx,:]

            sampled_indices = np.random.choice(v_non_zeros.shape[0], Ns, replace=False)
            x_v_fixed.append(v_non_zeros[sampled_indices])
        return torch.stack(x_v_fixed)

    def render(self, meshes):
        # Render the input surface mesh to an image
        
        X = []
        PF = []

        for camera_position in self.ico_verts:
            camera_position = camera_position.unsqueeze(0)
            R = look_at_rotation(camera_position, device=self.device)  # (1, 3, 3)
            T = -torch.bmm(R.transpose(1, 2), camera_position[:,:,None])[:, :, 0]   # (1, 3)
            images = self.renderer(meshes_world=meshes.clone(), R=R, T=T)        
            fragments = self.renderer.rasterizer(meshes.clone())
            pix_to_face = fragments.pix_to_face
            zbuf = fragments.zbuf
            images = torch.cat([images[:,:,:,0:3], zbuf], dim=-1)
            images = images.permute(0,3,1,2)
            pix_to_face = pix_to_face.permute(0,3,1,2)
            X.append(images.unsqueeze(1))
            PF.append(pix_to_face.unsqueeze(1))
        
        X = torch.cat(X, dim=1)
        PF = torch.cat(PF, dim=1)        

        return X, PF

    def compute_loss(self, X_hat, Y):
        return self.loss(X_hat, Y)
    
    def soft_class_probabilities(self, values):
        # Calculate unscaled probabilities using a Gaussian-like function
        # Here, we use the negative squared distance scaled by width as logits
        values = values.unsqueeze(-1)
        logits = -(values - self.centers) ** 2 / (2 * self.widths ** 2)
        
        # Apply softmax to convert logits into probabilities
        probabilities = F.softmax(logits, dim=1)
        
        return probabilities

    def training_step(self, train_batch, batch_idx):
        V, F, CN, Y = train_batch

        # Y = self.soft_class_probabilities(Y)
        
        X_mesh = self.create_mesh(V, F, CN)
        X_pc = self.sample_points_from_meshes(X_mesh, self.hparams.sample_level)
        X_views, X_PF = self.render(X_mesh)
        x_v_fixed = self.sample_uniform(X_mesh.verts_list(), self.hparams.sample_level)

        X_hat = self(X_pc, X_views, x_v_fixed)
        loss = self.compute_loss(X_hat, Y)
        
        self.log("train_loss", loss)
        # self.accuracy(X_hat, torch.argmax(Y, dim=1))
        self.accuracy(X_hat, Y)
        self.log("train_acc", self.accuracy, batch_size=V.shape[0], sync_dist=True) 

        return loss

    def validation_step(self, val_batch, batch_idx):
        
        V, F, CN, Y = val_batch

        # Y = self.soft_class_probabilities(Y)
        
        X_mesh = self.create_mesh(V, F, CN)
        
        X_pc = self.sample_points_from_meshes(X_mesh, self.hparams.sample_level)
        X_views, X_PF = self.render(X_mesh)
        x_v_fixed = self.sample_uniform(X_mesh.verts_list(), self.hparams.sample_level)

        X_hat = self(X_pc, X_views, x_v_fixed)

        loss = self.compute_loss(X_hat, Y)
        
        self.log("val_loss", loss, sync_dist=True)
        # self.accuracy(X_hat, torch.argmax(Y, dim=1))
        self.accuracy(X_hat, Y)

        self.log("val_acc", self.accuracy, batch_size=V.shape[0], sync_dist=True)

    def forward(self, X_pc, X_views, x_v_fixed):
    # def forward(self, X_mesh):
        
        x, x_v, unpooling_idxs = self.encoder(X_pc, X_pc, x_v_fixed)
        x, x_s = self.attn(x, x)

        x_fb = self.convnet(X_views)
        x_fb, x_fb_mha_s = self.mha_fb(x_fb, x_fb, x_fb)
        x_fb, x_fb_s = self.attn_fb(x_fb, x_fb)

        x = torch.cat([x, x_fb], dim=1)

        x = self.fc(x)
        # return x, x_s, X_pc
        return x

    def test_step(self, val_batch, batch_idx):
        
        V, F, CN, Y = val_batch

        # Y = self.soft_class_probabilities(Y)
        softmax = nn.Softmax(dim=1)
        
        X_mesh = self.create_mesh(V, F, CN)
        X_pc = self.sample_points_from_meshes(X_mesh, self.hparams.sample_level)
        X_views, X_PF = self.render(X_mesh)
        x_v_fixed = self.sample_uniform(X_mesh.verts_list(), self.hparams.sample_level)

        X_hat = self(X_pc, X_views, x_v_fixed)

        loss = self.compute_loss(X_hat, Y)
        predictions = torch.argmax(X_hat, dim=1)
        # self.output.append([predictions,torch.argmax(Y, dim=1)])
        prob = softmax(X_hat).detach()
        self.output.append([predictions,Y, prob])
        # return output 

    def on_test_epoch_end(self):
        y_pred = []
        y_true = []
        probs = []
        for ele in self.output:
            y_pred += ele[0].tolist()
            y_true += ele[1].tolist()
            probs += ele[2].to_list()

        self.y_pred = y_pred
        self.y_true = y_true

        out = os.path.join(self.hparams.out, os.path.basename(self.hparams.model))
        utils.save_results_to_csv(self.hparams.csv_test, self.y_pred, self.y_true, out)
        self.output = []



class SaxiD(LightningModule):
    def __init__(self, **kwargs):
        super().__init__()
        self.save_hyperparameters()
        
        self.decoder = SaxiMHADecoder(input_dim=self.hparams.output_dim,                                       
                                      embed_dim=self.hparams.embed_dim, 
                                      output_dim=self.hparams.input_dim, 
                                      num_heads=self.hparams.num_heads, 
                                      sample_levels=self.hparams.sample_levels,
                                      K=self.hparams.K, 
                                      dropout=self.hparams.dropout)
        
        # self.loss = nn.MSELoss(reduction='sum')
    
    @staticmethod
    def add_model_specific_args(parent_parser):
        group = parent_parser.add_argument_group("SaxiD")

        group.add_argument("--lr", type=float, default=1e-4)
        group.add_argument('--weight_decay', help='Weight decay for optimizer', type=float, default=0.0001)
        group.add_argument('--momentum', help='Momentum for optimizer', type=float, default=0.9)
        
        # Encoder parameters
        
        group.add_argument("--input_dim", type=int, default=3, help='Input dimension for the encoder')
        group.add_argument("--embed_dim", type=int, default=256, help='Embedding dimension')
        group.add_argument("--num_heads", type=int, default=256, help='Number of attention heads')
        group.add_argument("--output_dim", type=int, default=3, help='Output dimension from the encoder')
        group.add_argument("--start_samples", type=int, default=128, help='Starting number of samples for the reconstruction')
        group.add_argument("--end_samples", type=int, default=156, help='Number of samples for the reconstruction. start and end form the range of n samples used during training')
        group.add_argument("--sample_levels", type=int, default=4, help='Number of sampling levels, i.e., max_samples=2^sample_levels*start_samples')        
        
        # group.add_argument("--hidden_dim", type=int, default=128, help='Hidden dimension size')
        group.add_argument("--dropout", type=float, default=0.1, help='Dropout rate')
        # Decoder parameters        
        group.add_argument("--K", type=int, default=32, help='Top K nearest neighbors to consider in the decoder')

        # group.add_argument("--loss_dist_weight", type=float, default=0.01, help='Loss weight for the edge distance during decoder stage')
        group.add_argument("--loss_chamfer_weight", type=float, default=1.0, help='Loss weight for the chamfer distance')
        group.add_argument("--loss_mesh_face_weight", type=float, default=1.0, help='Loss weight for the mesh face distance')
        group.add_argument("--loss_mesh_edge_weight", type=float, default=1.0, help='Loss weight for the mesh edge distance')
        group.add_argument("--loss_repulsion_weight", type=float, default=1.0, help='Loss weight for the mesh edge distance')

        return parent_parser
    
    def configure_optimizers(self):
        # optimizer = optim.AdamW(self.decoder.parameters(),
        #                         lr=self.hparams.lr,
        #                         weight_decay=self.hparams.weight_decay)
        optimizer = optim.SGD(self.parameters(), lr=self.hparams.lr, momentum=self.hparams.momentum, weight_decay=self.hparams.weight_decay)
        return optimizer
    
    def create_mesh(self, V, F):
        return Meshes(verts=V, faces=F)
    
    def create_mesh_from_points(self, X):
        dists = knn_points(X, X, K=3)
        F = dists.idx
        return Meshes(verts=X, faces=F)
    
    def sample_points(self, x, Ns):
        return self.decoder.sample_points(x, Ns)
    
    def sample_points_from_meshes(self, x_mesh, Ns, return_normals=False):
        if return_normals:
            x, x_N = sample_points_from_meshes(x_mesh, Ns, return_normals=True)
            return x, x_N
        return sample_points_from_meshes(x_mesh, Ns)

    def compute_loss(self, X_mesh, X_hat, step="train", sync_dist=False):
        
        
        ns = int(math.pow(2.0, self.hparams.sample_levels)*self.hparams.start_samples)
        X = self.sample_points_from_meshes(X_mesh, ns)
        
        loss_chamfer, loss_repulsion = self.chamfer_with_repulsion_loss(X, X_hat, batch_reduction="mean", point_reduction="sum")
        # loss = loss_chamfer        
        
        # X_hat_ordered = knn_gather(X_hat, knn_points(X, X_hat, K=1).idx).squeeze(-2).contiguous()

        X_hat = Pointclouds(X_hat)
        loss_point_mesh_face = point_mesh_face_distance(X_mesh, X_hat)
        loss_point_mesh_edge = point_mesh_edge_distance(X_mesh, X_hat)

        loss = loss_chamfer*self.hparams.loss_chamfer_weight + loss_point_mesh_face*self.hparams.loss_mesh_face_weight + loss_point_mesh_edge*self.hparams.loss_mesh_edge_weight + loss_repulsion*self.hparams.loss_repulsion_weight

        self.log(f"{step}_loss", loss, sync_dist=sync_dist)        
        self.log(f"{step}_loss_chamfer", loss_chamfer, sync_dist=sync_dist)
        self.log(f"{step}_loss_repulsion", loss_repulsion, sync_dist=sync_dist)
        self.log(f"{step}_loss_point_mesh_face", loss_point_mesh_face, sync_dist=sync_dist)
        self.log(f"{step}_loss_point_mesh_edge", loss_point_mesh_edge, sync_dist=sync_dist)

        return loss
    
    def chamfer_with_repulsion_loss(self, pred, target, batch_reduction="mean", point_reduction="sum"):
        """
        Compute Chamfer loss with an additional repulsion term to penalize closely packed points.

        Args:
        - pred (torch.Tensor): Predicted point cloud of shape (Bs, Ns, 3).
        - target (torch.Tensor): Target point cloud of shape (Bs, Nt, 3).
        - repulsion_weight (float): Weight for the repulsion loss term.

        Returns:
        - total_loss (torch.Tensor): Combined Chamfer and repulsion loss.
        """
        # Compute Chamfer Loss using pytorch3d's chamfer_distance function
        chamfer_loss, _ = chamfer_distance(pred, target, batch_reduction="mean", point_reduction="sum")

        # Find k-nearest neighbors in the predicted point cloud
        dists = knn_points(pred, pred, K=5)

        # Compute Repulsion Loss
        # knn_dist has shape (Bs, Ns, k) where each entry is the distance to one of the k-nearest neighbors
        # We ignore the distance to itself (distance of zero) by starting from the second closest neighbor
        repulsion_loss = 1.0 / (dists.dists[:, :, 1:] + 1e-8)  # Avoid division by zero
        repulsion_loss = repulsion_loss.mean()

        # Combine Chamfer Loss and Repulsion Loss
        return chamfer_loss, repulsion_loss

    def training_step(self, train_batch, batch_idx):
        V, F = train_batch
        
        X_mesh = self.create_mesh(V, F)

        sl = torch.randint(self.hparams.start_samples, self.hparams.end_samples, (1,)).item()

        X = self.sample_points_from_meshes(X_mesh, sl)        
        
        X_hat = self(X)

        loss = self.compute_loss(X_mesh, X_hat)

        return loss

    def validation_step(self, val_batch, batch_idx):
        
        V, F = val_batch
        
        X_mesh = self.create_mesh(V, F)

        X = self.sample_points_from_meshes(X_mesh, self.hparams.start_samples)
        
        X_hat = self(X)

        self.compute_loss(X_mesh, X_hat, step="val", sync_dist=True)

    def forward(self, X):                
        return self.decoder(X)
    
class SaxiMHAClassificationSingle(LightningModule):
    def __init__(self, **kwargs):
        super().__init__()
        self.save_hyperparameters()        
        
        self.mlp_in = ProjectionHead(self.hparams.input_dim, hidden_dim=self.hparams.hidden_dim, output_dim=self.hparams.embed_dim, dropout=self.hparams.dropout)
        self.mha = MHA_KNN(embed_dim=self.hparams.embed_dim, num_heads=self.hparams.num_heads, K=self.hparams.K, dropout=self.hparams.dropout, use_direction=False, return_weights=True)
        self.ff = Residual(FeedForward(self.hparams.embed_dim, hidden_dim=self.hparams.hidden_dim, dropout=self.hparams.dropout))
        self.mlp_out = ProjectionHead(self.hparams.embed_dim, hidden_dim=self.hparams.hidden_dim, output_dim=self.hparams.output_dim, dropout=self.hparams.dropout)
        
        self.fc = nn.Linear(self.hparams.output_dim, self.hparams.out_classes)
        self.loss = nn.CrossEntropyLoss()
        self.output = []

        self.accuracy = torchmetrics.Accuracy(task='multiclass', num_classes=self.hparams.out_classes)
        
    @staticmethod
    def add_model_specific_args(parent_parser):
        group = parent_parser.add_argument_group("SaxiMHAClassificationSingle")

        group.add_argument("--lr", type=float, default=1e-4)
        group.add_argument('--weight_decay', help='Weight decay for optimizer', type=float, default=0.01)
        
        # Encoder parameters
        
        group.add_argument("--input_dim", type=int, default=3, help='Input dimension for the encoder')
        group.add_argument("--hidden_dim", type=int, default=64, help='Input dimension for the encoder')
        group.add_argument("--embed_dim", type=int, default=128, help='Embedding dimension')
        group.add_argument("--K", type=int, default=1024, help='Top K nearest neighbors to consider in the encoder')
        group.add_argument("--num_heads", type=int, default=128, help='Number of attention heads for the encoder')
        group.add_argument("--output_dim", type=int, default=128, help='Output dimension from the encoder')        
        group.add_argument("--sample_level", type=int, default=1024, help='Sampling level')                
        group.add_argument("--dropout", type=float, default=0.1, help='Dropout rate')
        
        # classification parameters
        group.add_argument("--out_classes", type=int, default=None, help='Number of output classes', required=True)

        return parent_parser
    
    def configure_optimizers(self):
        optimizer = optim.AdamW(self.parameters(),
                                lr=self.hparams.lr,
                                weight_decay=self.hparams.weight_decay)        
        return optimizer
    
    def create_mesh(self, V, F, CN=None):
        
        if CN is not None:
            textures = TexturesVertex(verts_features=CN.to(torch.float32))
            return Meshes(verts=V, faces=F, textures=textures)
        return Meshes(verts=V, faces=F)
    
    def sample_points_from_meshes(self, x_mesh, Ns, return_normals=False):
        if return_normals:
            x, x_N = sample_points_from_meshes(x_mesh, Ns, return_normals=True)
            return x, x_N
        return sample_points_from_meshes(x_mesh, Ns)

    def compute_loss(self, X_hat, Y):
        return self.loss(X_hat, Y)

    def training_step(self, train_batch, batch_idx):
        V, F, CN, Y = train_batch
        
        X_mesh = self.create_mesh(V, F)
        X_hat, _ = self(X_mesh)
        loss = self.compute_loss(X_hat, Y)
        
        batch_size = V.shape[0]
        self.log("train_loss", loss, batch_size=batch_size)
        self.accuracy(X_hat, Y)
        self.log("train_acc", self.accuracy, batch_size=batch_size)

        return loss

    def validation_step(self, val_batch, batch_idx):
        
        V, F, CN, Y = val_batch
        
        X_mesh = self.create_mesh(V, F)
        X_hat, _ = self(X_mesh)

        loss = self.compute_loss(X_hat, Y)
        
        batch_size = V.shape[0]
        self.log("val_loss", loss, sync_dist=True, batch_size=batch_size)
        self.accuracy(X_hat, Y)
        self.log("val_acc", self.accuracy, batch_size=batch_size)

    def forward(self, X_mesh):
        x = self.sample_points_from_meshes(X_mesh, self.hparams.sample_level)
        
        x = self.mlp_in(x)
        x, x_w = self.mha(x)
        x = self.ff(x)
        x = self.mlp_out(x)
        x = torch.mean(x, dim=1)
        x = self.fc(x)

        return x, x_w
    
    def test_step(self, test_batch, batch_idx):
        softmax = nn.Softmax(dim=1)
   
        V, F, CN, Y = test_batch
        
        X_mesh = self.create_mesh(V, F)
        X_hat, _ = self(X_mesh)

        loss = self.compute_loss(X_hat, Y)
        
        batch_size = V.shape[0]
        self.log("test_loss", loss, sync_dist=True, batch_size=batch_size)
        
        predictions = torch.argmax(X_hat, dim=1)
        prob = softmax(X_hat).detach()
        self.output.append([predictions,Y, prob])

        # return output


    def on_test_epoch_end(self):
        y_pred = []
        y_true = []
        probs = []
        for ele in self.output:
            y_pred += ele[0].tolist()
            y_true += ele[1].tolist()
            probs.append(ele[2])

        probs = torch.cat(probs).detach().cpu().numpy()

        out = os.path.join(self.hparams.out, os.path.basename(self.hparams.model))
        utils.save_results_to_csv(self.hparams.csv_test, y_pred, y_true, out, probs=probs)
        self.output = []

class SaxiMHAFBRegression(LightningModule):
    def __init__(self, **kwargs):
        super().__init__()
        self.save_hyperparameters()

        self.encoder = MHAEncoder(input_dim=self.hparams.input_dim, 
                                      hidden_dim=self.hparams.hidden_dim,
                                      embed_dim=self.hparams.embed_dim, 
                                      num_heads=self.hparams.num_heads, 
                                      output_dim=self.hparams.output_dim, 
                                      sample_levels=self.hparams.sample_levels, 
                                      dropout=self.hparams.dropout, 
                                      K=self.hparams.K)
        self.ff = FeedForward(self.hparams.output_dim, hidden_dim=self.hparams.hidden_dim, dropout=self.hparams.dropout)
        self.attn = SelfAttention(self.hparams.output_dim, self.hparams.hidden_dim)

        effnet = monai.networks.nets.EfficientNetBN('efficientnet-b0', spatial_dims=2, in_channels=4, num_classes=self.hparams.output_dim)
        self.convnet = TimeDistributed(effnet)
        self.mha_fb = nn.MultiheadAttention(self.hparams.output_dim, self.hparams.num_heads, dropout=self.hparams.dropout, batch_first=True)         
        self.ff_fb = FeedForward(self.hparams.output_dim, hidden_dim=self.hparams.hidden_dim, dropout=self.hparams.dropout)
        self.attn_fb = SelfAttention(self.hparams.output_dim, self.hparams.hidden_dim)

        self.fc = nn.Linear(self.hparams.output_dim*2, 1)
        
        cameras = FoVPerspectiveCameras()

        raster_settings = RasterizationSettings(image_size=self.hparams.image_size, blur_radius=0, faces_per_pixel=1,max_faces_per_bin=200000)        
        rasterizer = MeshRasterizer(cameras=cameras, raster_settings=raster_settings)
        lights = AmbientLights()
        self.renderer = MeshRenderer(rasterizer=rasterizer,shader=HardPhongShader(cameras=cameras, lights=lights))
        self.ico_sphere(radius=self.hparams.radius, subdivision_level=self.hparams.subdivision_level)
        
        # self.loss = nn.CrossEntropyLoss()
        self.loss = nn.MSELoss()
        self.output = []
        
    @staticmethod
    def add_model_specific_args(parent_parser):
        group = parent_parser.add_argument_group("SaxiMHAFBRegression")

        group.add_argument("--lr", type=float, default=1e-4)
        group.add_argument('--weight_decay', help='Weight decay for optimizer', type=float, default=0.01)
        
        # Encoder parameters
        
        group.add_argument("--input_dim", type=int, default=3, help='Input dimension for the encoder')
        group.add_argument("--embed_dim", type=int, default=256, help='Embedding dimension')
        group.add_argument("--hidden_dim", type=int, default=64, help='Embedding dimension')
        group.add_argument("--image_size", type=int, default=224, help='Image size for rendering')
        group.add_argument("--radius", type=float, default=1.35, help='Radius of the icosphere/camera positions')
        group.add_argument("--subdivision_level", type=int, default=2, help='Subdivision level of the ico sphere')
        group.add_argument("--K", type=int, default=128, help='Top K nearest neighbors to consider in the encoder')
        group.add_argument("--num_heads", type=int, default=256, help='Number of attention heads for the encoder')
        group.add_argument("--output_dim", type=int, default=256, help='Output dimension from the encoder')        
        group.add_argument("--sample_levels", type=int, default=[4096, 2048, 512, 128], nargs="+", help='Number of sampling levels in the encoder')                
        group.add_argument("--dropout", type=float, default=0.1, help='Dropout rate')
        
        # classification parameters
        # group.add_argument("--num_classes", type=int, default=4, help='Number of output classes')

        return parent_parser
    
    def ico_sphere(self, radius=1.1, subdivision_level=1):
        # Create an icosphere
        ico_verts, ico_faces, ico_edges = utils.PolyDataToTensors(utils.CreateIcosahedronSubdivided(radius=radius, sl=subdivision_level))
        ico_verts = ico_verts.to(torch.float32)

        for idx, v in enumerate(ico_verts):
            if (torch.abs(torch.sum(v)) == radius):
                ico_verts[idx] = v + torch.tensor([-1.2447e-05, -3.7212e-06, -1.5617e-06])
        
        self.register_buffer("ico_verts", ico_verts)

    def to(self, device=None):
        # Move the renderer to the specified device
        self.renderer = self.renderer.to(device)
        return super().to(device)
    
    def configure_optimizers(self):
        optimizer = optim.AdamW(self.parameters(),
                                lr=self.hparams.lr,
                                weight_decay=self.hparams.weight_decay)        
        return optimizer
    
    def create_mesh(self, V, F, CN=None):
        
        if CN is not None:
            textures = TexturesVertex(verts_features=CN.to(torch.float32))
            return Meshes(verts=V, faces=F, textures=textures)
        
        return Meshes(verts=V, faces=F)
    
    def sample_points_from_meshes(self, x_mesh, Ns, return_normals=False):
        if return_normals:
            x, x_N = sample_points_from_meshes(x_mesh, Ns, return_normals=True)
            return x, x_N
        return sample_points_from_meshes(x_mesh, Ns)
    
    def render(self, meshes):
        # Render the input surface mesh to an image
        
        X = []
        PF = []

        for camera_position in self.ico_verts:
            camera_position = camera_position.unsqueeze(0)
            R = look_at_rotation(camera_position, device=self.device)  # (1, 3, 3)
            T = -torch.bmm(R.transpose(1, 2), camera_position[:,:,None])[:, :, 0]   # (1, 3)
            images = self.renderer(meshes_world=meshes.clone(), R=R, T=T)        
            fragments = self.renderer.rasterizer(meshes.clone())
            pix_to_face = fragments.pix_to_face
            zbuf = fragments.zbuf
            images = torch.cat([images[:,:,:,0:3], zbuf], dim=-1)
            images = images.permute(0,3,1,2)
            pix_to_face = pix_to_face.permute(0,3,1,2)
            X.append(images.unsqueeze(1))
            PF.append(pix_to_face.unsqueeze(1))
        
        X = torch.cat(X, dim=1)
        PF = torch.cat(PF, dim=1)        

        return X, PF

    def compute_loss(self, X_hat, Y):
        Y = Y.unsqueeze(-1).to(torch.float32)
        return self.loss(X_hat, Y)

    def training_step(self, train_batch, batch_idx):
        V, F, CN, Y = train_batch
        
        X_mesh = self.create_mesh(V, F, CN)
        X_pc = self.sample_points_from_meshes(X_mesh, self.hparams.sample_levels[0])
        X_views, X_PF = self.render(X_mesh)

        X_hat= self(X_pc, X_views)
        loss = self.compute_loss(X_hat, Y)
        
        self.log("train_loss", loss)
        # self.log("train_acc", self.accuracy, batch_size=V.shape[0], sync_dist=True) 

        return loss

    def validation_step(self, val_batch, batch_idx):
        
        V, F, CN, Y = val_batch
        
        X_mesh = self.create_mesh(V, F, CN)
        X_pc = self.sample_points_from_meshes(X_mesh, self.hparams.sample_levels[0])
        X_views, X_PF = self.render(X_mesh)

        X_hat= self(X_pc, X_views)

        loss = self.compute_loss(X_hat, Y)
        
        self.log("val_loss", loss, sync_dist=True)

    def forward(self, X_pc, X_views):
        
        x, x_w = self.encoder(X_pc)        
        x = self.ff(x)
        x, x_s = self.attn(x, x)

        x_fb = self.convnet(X_views)
        x_fb = self.ff_fb(x_fb)
        x_fb, x_fb_mha_s = self.mha_fb(x_fb, x_fb, x_fb)
        x_fb, x_fb_s = self.attn_fb(x_fb, x_fb)

        x = torch.cat([x, x_fb], dim=1)

        x = self.fc(x)
        return x

    def test_step(self, test_batch, batch_idx):
        V, F, CN, Y = test_batch

        X_mesh = self.create_mesh(V, F, CN)
        X_pc = self.sample_points_from_meshes(X_mesh, self.hparams.sample_levels[0])
        X_views, X_PF = self.render(X_mesh)

        X_hat= self(X_pc, X_views)

        predictions = X_hat[0]
        self.output.append([predictions,Y])

        # return output

    def on_test_epoch_end(self):
        y_pred = []
        y_true = []
        for ele in self.output:
            y_pred += ele[0].tolist()
            y_true += ele[1].tolist()

        self.y_pred = y_pred
        self.y_true = y_true

        out = os.path.join(self.hparams.out, os.path.basename(self.hparams.model))
        utils.save_results_to_csv(self.hparams.csv_test, self.y_pred, self.y_true, out)
        self.output = []




class SaxiMHAFBRegression_V(LightningModule):
    def __init__(self, **kwargs):
        super().__init__()
        self.save_hyperparameters()


        # self.encoder = MHAEncoder_V(input_dim=self.hparams.input_dim, 
        #                             output_dim=self.hparams.output_dim,
        #                             K=self.hparams.K,
        #                             num_heads=self.hparams.num_heads,
        #                             stages=self.hparams.stages,
        #                             dropout=self.hparams.dropout,
        #                             pooling_factor=self.hparams.pooling_factor)
        
        self.encoder = MHAIdxEncoder(input_dim=self.hparams.input_dim, 
                                    output_dim=self.hparams.output_dim,
                                    K=self.hparams.K,
                                    num_heads=self.hparams.num_heads,
                                    stages=self.hparams.stages,
                                    dropout=self.hparams.dropout,
                                    pooling_factor=self.hparams.pooling_factor)
        
        # self.encoder = MHAIdxEncoder(input_dim=self.hparams.input_dim, 
        #                             output_dim=self.hparams.output_dim,
        #                             K=self.hparams.K,
        #                             num_heads=self.hparams.num_heads,
        #                             stages=self.hparams.stages,
        #                             dropout=self.hparams.dropout,
        #                             pooling_factor=self.hparams.pooling_factor,
        #                             pooling_hidden_dim=self.hparams.pooling_hidden_dim, 
        #                             score_pooling=False)
        

        self.attn = SelfAttention(self.hparams.output_dim, self.hparams.hidden_dim)

        effnet = monai.networks.nets.EfficientNetBN('efficientnet-b0', spatial_dims=2, in_channels=4, num_classes=self.hparams.output_dim)
        self.convnet = TimeDistributed(effnet)
        self.mha_fb = nn.MultiheadAttention(self.hparams.output_dim, self.hparams.num_heads[-1], dropout=self.hparams.dropout, batch_first=True)
        self.attn_fb = SelfAttention(self.hparams.output_dim, self.hparams.hidden_dim)

        self.fc = nn.Linear(self.hparams.output_dim*2, 1)
        
        cameras = FoVPerspectiveCameras()

        raster_settings = RasterizationSettings(image_size=self.hparams.image_size, blur_radius=0, faces_per_pixel=1,max_faces_per_bin=200000)        
        rasterizer = MeshRasterizer(cameras=cameras, raster_settings=raster_settings)
        lights = AmbientLights()
        self.renderer = MeshRenderer(rasterizer=rasterizer,shader=HardPhongShader(cameras=cameras, lights=lights))
        self.ico_sphere(radius=self.hparams.radius, subdivision_level=self.hparams.subdivision_level)
        
        # self.loss = nn.CrossEntropyLoss()
        self.loss = nn.MSELoss()
        self.output = []
        
    @staticmethod
    def add_model_specific_args(parent_parser):
        group = parent_parser.add_argument_group("SaxiMHAFBRegression")

        group.add_argument("--lr", type=float, default=1e-4)
        group.add_argument('--weight_decay', help='Weight decay for optimizer', type=float, default=0.01)
        
        # Encoder parameters

        group.add_argument("--input_dim", type=int, default=3, help='Input dimension for the encoder')
        group.add_argument("--embed_dim", type=int, default=256, help='Embedding dimension')
        group.add_argument("--hidden_dim", type=int, default=64, help='Embedding dimension')
        group.add_argument("--image_size", type=int, default=224, help='Image size for rendering')
        group.add_argument("--radius", type=float, default=1.35, help='Radius of the icosphere/camera positions')
        group.add_argument("--subdivision_level", type=int, default=2, help='Subdivision level of the ico sphere')
        group.add_argument("--K", type=int, nargs="+",  default=[27, 125, 125], help='Top K nearest neighbors to consider in the encoder')
        group.add_argument("--num_heads", type=int, default=[32, 64, 128], help='Number of attention heads for the encoder')
        group.add_argument("--stages", type=int, nargs="+", default=[32, 64, 128], help='Number of attention heads for the encoder')
        group.add_argument("--pooling_factor", type=int, nargs="+", default=[0.25, 0.25, 0.25], help='Number of attention heads for the encoder')
        group.add_argument("--pooling_hidden_dim", type=int, nargs="+", default=[4, 8, 16], help='')


        group.add_argument("--output_dim", type=int, default=256, help='Output dimension from the encoder')        
        group.add_argument("--sample_level", type=int, default=4096, help='Number of sampling levels in the encoder')                
        group.add_argument("--dropout", type=float, default=0.1, help='Dropout rate')
        
        # classification parameters
        # group.add_argument("--num_classes", type=int, default=4, help='Number of output classes')

        return parent_parser
    
    def ico_sphere(self, radius=1.1, subdivision_level=1):
        # Create an icosphere
        ico_verts, ico_faces, ico_edges = utils.PolyDataToTensors(utils.CreateIcosahedronSubdivided(radius=radius, sl=subdivision_level))
        ico_verts = ico_verts.to(torch.float32)

        for idx, v in enumerate(ico_verts):
            if (torch.abs(torch.sum(v)) == radius):
                ico_verts[idx] = v + torch.tensor([-1.2447e-05, -3.7212e-06, -1.5617e-06])
        
        self.register_buffer("ico_verts", ico_verts)

    def to(self, device=None):
        # Move the renderer to the specified device
        self.renderer = self.renderer.to(device)
        return super().to(device)
    
    def configure_optimizers(self):
        optimizer = optim.AdamW(self.parameters(),
                                lr=self.hparams.lr,
                                weight_decay=self.hparams.weight_decay)        
        return optimizer
    
    def create_mesh(self, V, F, CN=None):
        
        if CN is not None:
            textures = TexturesVertex(verts_features=CN.to(torch.float32))
            return Meshes(verts=V, faces=F, textures=textures)
        
        return Meshes(verts=V, faces=F)
    
    def sample_points_from_meshes(self, x_mesh, Ns, return_normals=False):
        if return_normals:
            x, x_N = sample_points_from_meshes(x_mesh, Ns, return_normals=True)
            return x, x_N
        return sample_points_from_meshes(x_mesh, Ns)
    
    def sample_uniform(self, V, Ns):
        x_v_fixed = []
        for v in V:
            # remove the potention 0 paddign of collate_fn
            non_zeros_idx = torch.nonzero(v)[:,0]
            v_non_zeros = v[non_zeros_idx,:]

            sampled_indices = np.random.choice(v_non_zeros.shape[0], Ns, replace=False)
            x_v_fixed.append(v_non_zeros[sampled_indices])
        return torch.stack(x_v_fixed)
    
    def render(self, meshes):
        # Render the input surface mesh to an image
        
        X = []
        PF = []

        for camera_position in self.ico_verts:
            camera_position = camera_position.unsqueeze(0)
            R = look_at_rotation(camera_position, device=self.device)  # (1, 3, 3)
            T = -torch.bmm(R.transpose(1, 2), camera_position[:,:,None])[:, :, 0]   # (1, 3)
            images = self.renderer(meshes_world=meshes.clone(), R=R, T=T)        
            fragments = self.renderer.rasterizer(meshes.clone())
            pix_to_face = fragments.pix_to_face
            zbuf = fragments.zbuf
            images = torch.cat([images[:,:,:,0:3], zbuf], dim=-1)
            images = images.permute(0,3,1,2)
            pix_to_face = pix_to_face.permute(0,3,1,2)
            X.append(images.unsqueeze(1))
            PF.append(pix_to_face.unsqueeze(1))
        
        X = torch.cat(X, dim=1)
        PF = torch.cat(PF, dim=1)        

        return X, PF

    def compute_loss(self, X_hat, Y):
        Y = Y.unsqueeze(-1).to(torch.float32)
        return self.loss(X_hat, Y)

    def training_step(self, train_batch, batch_idx):
        V, F, CN, Y = train_batch
        
        X_mesh = self.create_mesh(V, F, CN)
        X_pc = self.sample_points_from_meshes(X_mesh, self.hparams.sample_levels[0])
        x_v_fixed = self.sample_uniform(X_mesh.verts_list() ,self.hparams.sample_level)

        X_views, X_PF = self.render(X_mesh)

        X_hat= self(X_pc, X_views, x_v_fixed)
        loss = self.compute_loss(X_hat, Y)
        
        self.log("train_loss", loss)
        # self.log("train_acc", self.accuracy, batch_size=V.shape[0], sync_dist=True) 

        return loss

    def validation_step(self, val_batch, batch_idx):
        
        V, F, CN, Y = val_batch
        
        X_mesh = self.create_mesh(V, F, CN)
        X_pc = self.sample_points_from_meshes(X_mesh, self.hparams.sample_levels[0])
        x_v_fixed = self.sample_uniform(X_mesh.verts_list() ,self.hparams.sample_level)

        X_views, X_PF = self.render(X_mesh)

        X_hat= self(X_pc, X_views, x_v_fixed)

        loss = self.compute_loss(X_hat, Y)
        
        self.log("val_loss", loss, sync_dist=True)

    def forward(self, X_pc, X_views, x_v_fixed):
        
        x, x_s = self.attn(x, x)

        x_fb = self.convnet(X_views)
        x_fb, x_fb_mha_s = self.mha_fb(x_fb, x_fb, x_fb)
        x_fb, x_fb_s = self.attn_fb(x_fb, x_fb)

        x = torch.cat([x, x_fb], dim=1)

        x = self.fc(x)
        return x

    def test_step(self, test_batch, batch_idx):
        V, F, CN, Y = test_batch

        X_mesh = self.create_mesh(V, F, CN)
        X_pc = self.sample_points_from_meshes(X_mesh, self.hparams.sample_levels[0])
        x_v_fixed = self.sample_uniform(X_mesh.verts_list() ,self.hparams.sample_level)

        X_views, X_PF = self.render(X_mesh)

        X_hat= self(X_pc, X_views, x_v_fixed)

        predictions = X_hat[0]
        self.output.append([predictions,Y])

        # return output

    def on_test_epoch_end(self):
        y_pred = []
        y_true = []
        for ele in self.output:
            y_pred += ele[0].tolist()
            y_true += ele[1].tolist()

        self.y_pred = y_pred
        self.y_true = y_true

        out = os.path.join(self.hparams.out, os.path.basename(self.hparams.model))
        utils.save_results_to_csv(self.hparams.csv_test, self.y_pred, self.y_true, out)
        self.output = []


#####################################################################################################################################################################################
#                                                                                                                                                                                   #
#                                                                                SaxiRing Multiple TimePoints                                                                       #
#                                                                                                                                                                                   #
#####################################################################################################################################################################################


class SaxiRingMT(LightningModule):
    def __init__(self, **kwargs):
        super(SaxiRingMT, self).__init__()
        self.save_hyperparameters()
        self.y_pred = []
        self.y_true = []
        self.output = []

        # Create the icosahedrons form each level
        ico_12 = utils.CreateIcosahedron(self.hparams.radius) # 12 vertices
        ico_42 = utils.SubdividedIcosahedron(ico_12,2,self.hparams.radius) # 42 vertices
        ico_162 = utils.SubdividedIcosahedron(ico_42,2,self.hparams.radius) # 162 vertices

        # Get the neighbors to go form level N to level N-1
        ring_neighs_42 = utils.GetPreservedPointIds(ico_12,ico_42)
        ring_neighs_162 = utils.GetPreservedPointIds(ico_42,ico_162)

        # Create the down blocks to go from 162 -> 42 -> 12
        self.down1 = AttentionRings(self.hparams.hidden_dim, self.hparams.hidden_dim, self.hparams.hidden_dim, ring_neighs_162)
        self.down2 = AttentionRings(self.hparams.hidden_dim, self.hparams.hidden_dim, self.hparams.hidden_dim, ring_neighs_42)

        ico_sphere_verts, ico_sphere_faces, ico_sphere_edges = utils.PolyDataToTensors(ico_162)

        self.ico_sphere_verts = ico_sphere_verts
        self.ico_sphere_edges = ico_sphere_edges

        R=[]
        T=[]
        for coords_cam in self.ico_sphere_verts.tolist():
            camera_position = torch.FloatTensor([coords_cam])
            R_current = look_at_rotation(camera_position)
            # check if camera coords vector and up vector for R are collinear
            if torch.equal(torch.cross(camera_position,torch.tensor([[0.,1.,0.]])),torch.tensor([[0., 0., 0.]])):
               R_current = look_at_rotation(camera_position, up = torch.tensor([[0.0, 0.0, 1.0]]),)
            T_current = -torch.bmm(R_current.transpose(1, 2), camera_position[:,:,None])[:, :, 0]   # (1, 3)

            R.append(R_current)
            T.append(T_current)

        self.R=torch.cat(R)
        self.T=torch.cat(T)
        self.nbr_cam = len(self.R)

        self.drop = nn.Dropout(p=self.hparams.dropout_lvl)

        # Left network
        self.create_network('L')
        # Right network
        self.create_network('R')

        # Loss
        self.loss_train = nn.CrossEntropyLoss()
        self.loss_val = nn.CrossEntropyLoss()
        self.loss_test = nn.CrossEntropyLoss()

        # Pooling layer
        self.W = nn.Linear(self.hparams.hidden_dim, self.hparams.out_size)
        self.Att = SelfAttention(self.hparams.hidden_dim, self.hparams.out_size, dim=2)
        
        # Final layer
        self.Classification = nn.Linear(2*ico_12.GetNumberOfPoints()*3, self.hparams.out_classes) # 3 timepoints so *3

        #vAccuracy
        self.train_accuracy = torchmetrics.Accuracy('multiclass',num_classes=self.hparams.out_classes,average='macro')
        self.val_accuracy = torchmetrics.Accuracy('multiclass',num_classes=self.hparams.out_classes,average='macro')
        
        # Initialize a perspective camera.
        self.hparams.cameras = FoVPerspectiveCameras()

        # We will also create a Phong renderer. This is simpler and only needs to render one face per pixel.
        raster_settings = RasterizationSettings(image_size=self.hparams.image_size,blur_radius=0,faces_per_pixel=1,max_faces_per_bin=100000)

        lights = AmbientLights()
        rasterizer = MeshRasterizer(cameras=self.hparams.cameras,raster_settings=raster_settings)

        self.hparams.phong_renderer = MeshRendererWithFragments(rasterizer=rasterizer,shader=HardPhongShader(cameras=self.hparams.cameras, lights=lights))


    def to(self, device=None):
        # Move the renderer to the specified device
        self.hparams.phong_renderer = self.hparams.phong_renderer.to(device)
        return super().to(device)

    
    def create_network(self, side):
        # Create an icosphere
        if hasattr(monai.networks.nets, self.hparams.base_encoder):
            template_model = getattr(monai.networks.nets, self.hparams.base_encoder)
        elif hasattr(torchvision.models, self.hparams.base_encoder):
            template_model = getattr(torchvision.models, self.hparams.base_encoder)
        else:
            raise "{base_encoder} not in monai networks or torchvision".format(base_encoder=self.hparams.base_encoder)

        model_params = eval('dict(%s)' % self.hparams.base_encoder_params.replace(' ',''))
        
        self.convnet = template_model(**model_params)
        setattr(self, f'TimeDistributed{side}', TimeDistributed(self.convnet))


    def configure_optimizers(self):
        optimizer = optim.AdamW(self.parameters(), lr=self.hparams.lr)
        return optimizer


    def forward(self, x):  
        T1L, T2L, T3L, T1R, T2R, T3R = x
        
        all_xL = []
        all_xR = []

        # Process right timepoints
        for V, F, VF, FF in [T1L, T2L, T3L]:
            xL, scoreL = self.get_features(V, F, VF, FF, 'L')
            all_xL.append(xL)

        # Process right timepoints
        for V, F, VF, FF in [T1R, T2R, T3R]:
            xR, scoreR = self.get_features(V, F, VF, FF, 'R')
            all_xR.append(xR)

        xL = torch.cat(all_xL, dim=1)  # Output shape is (batch, 12*3, features)
        xR = torch.cat(all_xR, dim=1)

        # Add attention layer
        valuesL = self.W(xL)
        valuesR = self.W(xR)
        xL, score = self.Att(xL, valuesL)  # Output shape is (batch, features)
        xR, score = self.Att(xR, valuesR) 

        l_left_right = [xL, xR]
        x = torch.cat(l_left_right, dim=1)  # Output shape is (batch, 2*features)

        # Last classification layer
        x = self.drop(x)
        x = self.Classification(x)

        return x
    
    @staticmethod
    def add_model_specific_args(parent_parser):
        group = parent_parser.add_argument_group("SaxiRing")
        
        group.add_argument("--lr", type=float, default=1e-4)
        group.add_argument("--fs_path", type=str, default=None)
        group.add_argument("--out_classes", type=int, default=2)
        group.add_argument("--out_size", type=int, default=256)
        group.add_argument('--dropout_lvl',  type=float, help='Dropout level (default: 0.2)', default=0.2)

        # Encoder parameters
        group.add_argument('--base_encoder', type=str, help='Base encoder for the feature extraction', default='resnet18')
        group.add_argument('--base_encoder_params', type=str, help='Base encoder parameters that are passed to build the feature extraction', default='pretrained=False,spatial_dims=2,n_input_channels=1,num_classes=512')
        group.add_argument('--hidden_dim', type=int, help='Hidden dimension for features output. Should match with output of base_encoder. Default value is 512', default=512)
        group.add_argument('--radius', type=float, help='Radius of icosphere', default=1.5)
        group.add_argument('--subdivision_level', type=int, help='Subdivision level for icosahedron', default=2)
        group.add_argument('--image_size', type=int, help='Image resolution size', default=256)

        return parent_parser


    def get_features(self,V,F,VF,FF,side):
        x, PF = self.render(V,F,VF,FF)  
        x = getattr(self, f'TimeDistributed{side}')(x)
        x, score = self.down1(x) # Output shape is (batch, 42, features)
        x, score = self.down2(x) # Output shape is (batch, 12, features)
        return x, score


    def render(self,V,F,VF,FF):
        textures = TexturesVertex(verts_features=VF[:, :, :3])
        meshes = Meshes(
            verts=V,
            faces=F,
            textures=textures
        )
        PF = []
        for i in range(self.nbr_cam):
            pix_to_face = self.GetView(meshes,i)
            PF.append(pix_to_face.unsqueeze(dim=1))
        PF = torch.cat(PF, dim=1)

        l_features = []
        for index in range(FF.shape[-1]):
            l_features.append(torch.take(FF[:,index],PF)*(PF >= 0)) # take each feature for each pictures
        x = torch.cat(l_features,dim=2)

        return x, PF


    def training_step(self, train_batch, batch_idx):
        # Unpack the batch
        T1L = train_batch['T1L']
        T2L = train_batch['T2L']
        T3L = train_batch['T3L']
        T1R = train_batch['T1R']
        T2R = train_batch['T2R']
        T3R = train_batch['T3R']
        Y = train_batch['Y']

        x = self((T1L, T2L, T3L, T1R, T2R, T3R))

        loss = self.loss_train(x, Y)
        self.log('train_loss', loss)
        predictions = torch.argmax(x, dim=1, keepdim=True)
        self.train_accuracy(predictions, Y.reshape(-1, 1))
        self.log("train_acc", self.train_accuracy, batch_size=self.hparams.batch_size)
        return loss

    def validation_step(self, val_batch, batch_idx):
        # Unpack the batch
        T1L = val_batch['T1L']
        T2L = val_batch['T2L']
        T3L = val_batch['T3L']
        T1R = val_batch['T1R']
        T2R = val_batch['T2R']
        T3R = val_batch['T3R']
        Y = val_batch['Y']

        # Forward pass
        x = self((T1L, T2L, T3L, T1R, T2R, T3R))
        # Compute loss
        loss = self.loss_val(x, Y)
        self.log('val_loss', loss)
        # Calculate predictions and accuracy
        predictions = torch.argmax(x, dim=1, keepdim=True)
        val_acc = self.val_accuracy(predictions, Y.reshape(-1, 1))
        self.log("val_acc", val_acc, batch_size=self.hparams.batch_size)
        
        return val_acc


    def test_step(self, test_batch, batch_idx):
        # Unpack the batch
        T1L = test_batch['T1L']
        T2L = test_batch['T2L']
        T3L = test_batch['T3L']
        T1R = test_batch['T1R']
        T2R = test_batch['T2R']
        T3R = test_batch['T3R']
        Y = test_batch['Y']
        softmax = nn.Softmax(dim=1)
        
        x = self((T1L, T2L, T3L, T1R, T2R, T3R))
        loss = self.loss_test(x, Y)
        self.log('test_loss', loss, batch_size=self.hparams.batch_size)
        predictions = torch.argmax(x, dim=1)
        prob = softmax(x).detach()
        self.output.append([predictions,Y, prob])
        # return output


    def on_test_epoch_end(self):
        y_pred = []
        y_true = []
        probs = []
        for ele in self.output:
            y_pred += ele[0].tolist()
            y_true += ele[1].tolist()
            probs.append(ele[2])

        probs = torch.cat(probs).detach().cpu().numpy()

        out = os.path.join(self.hparams.out, os.path.basename(self.hparams.model))
        utils.save_results_to_csv(self.hparams.csv_test, y_pred, y_true, out, probs=probs)
        self.output = []


    def GetView(self,meshes,index):
        phong_renderer = self.hparams.phong_renderer.to(self.device)
        R = self.R[index][None].to(self.device)
        T = self.T[index][None].to(self.device)
        _, fragments = phong_renderer(meshes.clone(),R=R,T=T)
        pix_to_face = fragments.pix_to_face
        pix_to_face = pix_to_face.permute(0,3,1,2)

        return pix_to_face


    def get_y_for_report_classification(self):
        #This function could be called only after test step was done
        return (self.y_pred,self.hparams.y_true)
    

    def Is_it_Icolayer(self,layer):
        return (layer[:3] == 'Ico')




class SaxiOctree(LightningModule):
    def __init__(self, **kwargs):
        super(SaxiOctree, self).__init__()
        self.save_hyperparameters()
        self.y_pred = []
        self.y_true = []
        self.output = []

        
        self.features = self.create_network()
        self.drop = nn.Dropout(p=self.hparams.dropout)
        self.Classification = nn.Linear(self.hparams.out_channels, self.hparams.out_classes)


        # Loss
        self.loss_train = nn.CrossEntropyLoss()
        self.loss_val = nn.CrossEntropyLoss()
        self.loss_test = nn.CrossEntropyLoss()

        #vAccuracy
        self.train_accuracy = torchmetrics.Accuracy('multiclass',num_classes=self.hparams.out_classes,average='macro')
        self.val_accuracy = torchmetrics.Accuracy('multiclass',num_classes=self.hparams.out_classes,average='macro')

    @staticmethod
    def add_model_specific_args(parent_parser):
        group = parent_parser.add_argument_group("SaxiOctree")
        
        group.add_argument("--lr", type=float, default=1e-4)
        group.add_argument("--out_classes", type=int, default=2)

        # Octree params
        group.add_argument("--in_channels", type=int, default=3)
        group.add_argument("--dropout", type=float, default=0.1)
        group.add_argument("--out_channels", type=int, default=1280)
        group.add_argument('--input_feature', type=str, help='Type of features to get from the octree', default='P')
        group.add_argument('--resblock_num', type=int, help='Number of residual blocks', default=1)
        group.add_argument('--stages', type=int, help='Number of stages', default=3)
        group.add_argument('--depth', type=int, help='Start depth', default=16)
        group.add_argument('--radius', type=float, help='Radius of icosphere', default=1.5)
        group.add_argument('--subdivision_level', type=int, help='Subdivision level for icosahedron', default=2)
        group.add_argument('--image_size', type=int, help='Image resolution size', default=256)

        return parent_parser
    
    def create_network(self):
        import ocnn
        return ocnn.models.ResNet(in_channels=self.hparams.in_channels, out_channels=self.hparams.out_channels, resblock_num=self.hparams.resblock_num, stages=self.hparams.stages, nempty=False)

    def configure_optimizers(self):
        optimizer = optim.AdamW(self.parameters(), lr=self.hparams.lr)
        return optimizer

    def forward(self, O):

        # TimeDistributed
        X = O.get_input_feature(self.hparams.input_feature).to(torch.float)

        z = self.features(X, octree=O, depth=self.hparams.depth)
        x = self.Classification(z)

        return x

    def training_step(self, train_batch, batch_idx):
        O, Y = train_batch
        x = self(O)
        loss = self.loss_train(x, Y)
        self.log('train_loss', loss) 
        predictions = torch.argmax(x, dim=1, keepdim=True)
        self.train_accuracy(predictions, Y.reshape(-1, 1))
        self.log("train_acc", self.train_accuracy, batch_size=self.hparams.batch_size)           

        return loss

    def validation_step(self,val_batch,batch_idx):
        O, Y = val_batch
        x = self(O)
        loss = self.loss_val(x, Y)
        self.log('val_loss', loss, sync_dist=True)
        predictions = torch.argmax(x, dim=1, keepdim=True)
        val_acc = self.val_accuracy(predictions, Y.reshape(-1, 1))
        self.log("val_acc", val_acc, batch_size=self.hparams.batch_size, sync_dist=True)


    def test_step(self,test_batch,batch_idx):
        softmax = nn.Softmax(dim=1)

        O, Y = test_batch
        x = self(O)
        loss = self.loss_test(x,Y)
        self.log('test_loss', loss, batch_size=self.hparams.batch_size)
        predictions = torch.argmax(x, dim=1)
        prob = softmax(x).detach()
        self.output.append([predictions,Y, prob])


        # return output


    def on_test_epoch_end(self):
        y_pred = []
        y_true = []
        probs = []
        for ele in self.output:
            y_pred += ele[0].tolist()
            y_true += ele[1].tolist()
            probs.append(ele[2])

        probs = torch.cat(probs).detach().cpu().numpy()

        out = os.path.join(self.hparams.out, os.path.basename(self.hparams.model))
        utils.save_results_to_csv(self.hparams.csv_test, y_pred, y_true, out, probs=probs)
        self.output = []





#### PointTransformerV2
class SaxiPointTransformer(LightningModule):
    def __init__(self, **kwargs):
        super(SaxiPointTransformer, self).__init__()
        self.save_hyperparameters()
        self.y_pred = []
        self.y_true = []
        self.output = []
        
        self.model = PointTransformerV2(in_channels=self.hparams.in_channels, num_classes=self.hparams.out_classes)

        # Loss
        self.loss_train = nn.CrossEntropyLoss()
        self.loss_val = nn.CrossEntropyLoss()
        self.loss_test = nn.CrossEntropyLoss()

        #vAccuracy
        self.train_accuracy = torchmetrics.Accuracy('multiclass',num_classes=self.hparams.out_classes,average='macro')
        self.val_accuracy = torchmetrics.Accuracy('multiclass',num_classes=self.hparams.out_classes,average='macro')

    @staticmethod
    def add_model_specific_args(parent_parser):
        group = parent_parser.add_argument_group("SaxiOctree")
        
        group.add_argument("--lr", type=float, default=1e-4)
        group.add_argument("--in_channels", type=int, default=3)
        group.add_argument("--out_classes", type=int, default=4)

        return parent_parser
    
    def configure_optimizers(self):
        optimizer = optim.AdamW(self.parameters(), lr=self.hparams.lr)
        return optimizer

    def forward(self, coords, feats, offset):

        return self.model(coords, feats, offset)

    def training_step(self, train_batch, batch_idx):
        coords, feats, batch_index, Y = train_batch

        offset = batch2offset(batch_index)

        logit,pts = self(coords, feats, offset)

        Y = Y.type(torch.LongTensor).cuda()

        loss = self.loss_train(logit, Y)
        self.log('train_loss', loss, batch_size=self.hparams.batch_size,sync_dist=True)
        predictions = torch.argmax(logit, dim=1,keepdim=True)

        self.train_accuracy(predictions, Y.reshape(-1, 1))
        self.log("train_acc", self.train_accuracy, batch_size=self.hparams.batch_size)           

        return loss

    def validation_step(self,val_batch,batch_idx):
        coords, feats, batch_index, Y = val_batch

        offset = batch2offset(batch_index)

        logit,pts = self(coords, feats, offset)

        Y = Y.type(torch.LongTensor).cuda()

        loss = self.loss_train(logit, Y)
        self.log('val_loss', loss, batch_size=self.hparams.batch_size,sync_dist=True)
        predictions = torch.argmax(logit, dim=1,keepdim=True)

        self.train_accuracy(predictions, Y.reshape(-1, 1))
        self.log("val_acc", self.train_accuracy, batch_size=self.hparams.batch_size)           


    def test_step(self,test_batch,batch_idx):
        coords, feats, batch_index, Y = test_batch

        offset = batch2offset(batch_index)

        logit,pts = self(coords, feats, offset)

        Y = Y.type(torch.LongTensor).cuda()

        loss = self.loss_train(logit, Y)
        self.log('test_loss', loss, batch_size=self.hparams.batch_size,sync_dist=True)
        predictions = torch.argmax(logit, dim=1)
        softmax = nn.Softmax(dim=1)


        self.train_accuracy(predictions, Y)
        self.log("test_acc", self.train_accuracy, batch_size=self.hparams.batch_size)           

        prob = softmax(logit).detach()
        self.output.append([predictions,Y, prob])


        # return output


    def on_test_epoch_end(self):
        y_pred = []
        y_true = []
        probs = []
        for ele in self.output:
            y_pred += ele[0].tolist()
            y_true += ele[1].tolist()
            probs.append(ele[2])

        probs = torch.cat(probs).detach().cpu().numpy()

        out = os.path.join(self.hparams.out, os.path.basename(self.hparams.model))
        utils.save_results_to_csv(self.hparams.csv_test, y_pred, y_true, out, probs=probs)
        self.output = []

    
## DEPRECATED

class SaxiRing(LightningModule):
    def __init__(self, **kwargs):
        super(SaxiRing, self).__init__()
        self.save_hyperparameters()
        self.y_pred = []
        self.y_true = []
        self.output = []
        # Left network
        self.create_network('L')
        # Right network
        self.create_network('R')

        if self.hparams.subdivision_level >= 2:
            # Get the neighbors to go form level N to level N-1
            ring_neighs_42 = utils.GetPreservedPointIds(self.ico_12,self.ico_42)
            # Create the down blocks to go from 42 -> 12
            self.down2 = AttentionRings(self.hparams.hidden_dim, self.hparams.hidden_dim, self.hparams.hidden_dim, self.ring_neighs_42)

        if self.hparams.subdivision_level == 3:
            ring_neighs_162 = utils.GetPreservedPointIds(self.ico_42,self.ico_162)
            # Create the down blocks to go from 162 -> 42
            self.down1 = AttentionRings(self.hparams.hidden_dim, self.hparams.hidden_dim, self.hparams.hidden_dim, self.ring_neighs_162) 
        
        R=[]
        T=[]
        for coords_cam in self.ico_sphere_verts.tolist():
            camera_position = torch.FloatTensor([coords_cam])
            R_current = look_at_rotation(camera_position)
            # check if camera coords vector and up vector for R are collinear
            if torch.equal(torch.cross(camera_position,torch.tensor([[0.,1.,0.]])),torch.tensor([[0., 0., 0.]])):
               R_current = look_at_rotation(camera_position, up = torch.tensor([[0.0, 0.0, 1.0]]),)
            T_current = -torch.bmm(R_current.transpose(1, 2), camera_position[:,:,None])[:, :, 0]   # (1, 3)

            R.append(R_current)
            T.append(T_current)

        self.R=torch.cat(R)
        self.T=torch.cat(T)
        self.nbr_cam = len(self.R)

        # Loss
        self.loss_train = nn.CrossEntropyLoss()
        self.loss_val = nn.CrossEntropyLoss()
        self.loss_test = nn.CrossEntropyLoss()

        # Dropout
        self.drop = nn.Dropout(p=self.hparams.dropout_lvl)
        
        # Final layer
        self.Classification = nn.Linear(2*self.ico_12.GetNumberOfPoints(), self.hparams.out_classes)

        #vAccuracy
        self.train_accuracy = torchmetrics.Accuracy('multiclass',num_classes=self.hparams.out_classes,average='macro')
        self.val_accuracy = torchmetrics.Accuracy('multiclass',num_classes=self.hparams.out_classes,average='macro')
        
        # Initialize a perspective camera.
        self.hparams.cameras = FoVPerspectiveCameras()

        # We will also create a Phong renderer. This is simpler and only needs to render one face per pixel.
        raster_settings = RasterizationSettings(image_size=self.hparams.image_size,blur_radius=0,faces_per_pixel=1,max_faces_per_bin=100000)

        lights = AmbientLights()
        rasterizer = MeshRasterizer(cameras=self.hparams.cameras,raster_settings=raster_settings)

        self.hparams.phong_renderer = MeshRendererWithFragments(rasterizer=rasterizer,shader=HardPhongShader(cameras=self.hparams.cameras, lights=lights))


    def to(self, device=None):
        # Move the renderer to the specified device
        self.hparams.phong_renderer = self.hparams.phong_renderer.to(device)
        return super().to(device)

    
    def create_network(self, side):
        # Create an icosphere
        if hasattr(monai.networks.nets, self.hparams.base_encoder):
            template_model = getattr(monai.networks.nets, self.hparams.base_encoder)
        elif hasattr(torchvision.models, self.hparams.base_encoder):
            template_model = getattr(torchvision.models, self.hparams.base_encoder)
        else:
            raise "{base_encoder} not in monai networks or torchvision".format(base_encoder=self.hparams.base_encoder)

        model_params = eval('dict(%s)' % self.hparams.base_encoder_params.replace(' ',''))
        
        self.convnet = template_model(**model_params)

        self.ico_12 = utils.CreateIcosahedron(self.hparams.radius)
        
        if self.hparams.subdivision_level == 1:
            ico = self.ico_12

        if self.hparams.subdivision_level >= 2:
            self.ico_42 = utils.SubdividedIcosahedron(self.ico_12,2,self.hparams.radius)
            self.ring_neighs_42 = utils.GetPreservedPointIds(self.ico_12,self.ico_42)
            ico = self.ico_42

        if self.hparams.subdivision_level == 3:
            self.ico_162 = utils.SubdividedIcosahedron(self.ico_42,2,self.hparams.radius)
            self.ring_neighs_162 = utils.GetPreservedPointIds(self.ico_42,self.ico_162)
            ico = self.ico_162
        
        else:
            raise ValueError(f"{self.hparams.subdivision_level} subdivision level not supported, you have to choose between 1, 2 or 3")
        
        self.ico_sphere_verts, self.ico_sphere_faces, self.ico_sphere_edges = utils.PolyDataToTensors(ico)

        setattr(self, f'TimeDistributed{side}', TimeDistributed(self.convnet))
        setattr(self, f'W{side}', nn.Linear(self.hparams.hidden_dim, self.hparams.out_size))
        setattr(self, f'Attention{side}', SelfAttention(self.hparams.hidden_dim, self.hparams.out_size, dim=2))


    def configure_optimizers(self):
        optimizer = optim.AdamW(self.parameters(), lr=self.hparams.lr)
        return optimizer

    def forward(self, x):
        VL, FL, VFL, FFL, VR, FR, VFR, FFR = x
        # TimeDistributed
        xL = self.get_features(VL,FL,VFL,FFL,'L')
        xR = self.get_features(VR,FR,VFR,FFR,'R')
        l_left_right = [xL,xR]
        x = torch.cat(l_left_right,dim=1)
        # Last classification layer
        x = self.drop(x)
        x = self.Classification(x)

        return x


    def get_features(self,V,F,VF,FF,side):
        x, PF = self.render(V,F,VF,FF)  
        x = getattr(self, f'TimeDistributed{side}')(x)
        if self.hparams.subdivision_level == 3:
            x, score = self.down1(x)
            x, score = self.down2(x)
        elif self.hparams.subdivision_level == 2:
            x, score = self.down2(x)
        values = getattr(self, f'W{side}')(x)
        x, _ = getattr(self, f'Attention{side}')(x,values)
        
        return x
    
    @staticmethod
    def add_model_specific_args(parent_parser):
        group = parent_parser.add_argument_group("SaxiRing")
        
        group.add_argument("--lr", type=float, default=1e-4)
        group.add_argument("--fs_path", type=str, default=None)
        group.add_argument("--out_classes", type=int, default=2)
        group.add_argument("--out_size", type=int, default=256)
        group.add_argument('--dropout_lvl',  type=float, help='Dropout level (default: 0.2)', default=0.2)

        # Encoder parameters
        group.add_argument('--base_encoder', type=str, help='Base encoder for the feature extraction', default='resnet18')
        group.add_argument('--base_encoder_params', type=str, help='Base encoder parameters that are passed to build the feature extraction', default='pretrained=False,spatial_dims=2,n_input_channels=1,num_classes=512')
        group.add_argument('--hidden_dim', type=int, help='Hidden dimension for features output. Should match with output of base_encoder. Default value is 512', default=512)
        group.add_argument('--radius', type=float, help='Radius of icosphere', default=1.5)
        group.add_argument('--subdivision_level', type=int, help='Subdivision level for icosahedron', default=2)
        group.add_argument('--image_size', type=int, help='Image resolution size', default=256)

        return parent_parser


    def render(self,V,F,VF,FF):
        # textures = TexturesVertex(verts_features=VF[:, :, :3])

        dummy_textures = [torch.ones((v.shape[0], 3), device=v.device) for v in V]  # (V, C) for each mesh
        dummy_textures = torch.stack(dummy_textures)  # (N, V, C)

        textures = TexturesVertex(verts_features=dummy_textures)
        meshes = Meshes(verts=V, faces=F, textures=textures)

        PF = []
        for i in range(self.nbr_cam):
            pix_to_face = self.GetView(meshes,i)
            PF.append(pix_to_face.unsqueeze(dim=1))
        PF = torch.cat(PF, dim=1)

        l_features = []
        for index in range(FF.shape[-1]):
            l_features.append(torch.take(FF[:,index],PF)*(PF >= 0)) # take each feature for each pictures
        x = torch.cat(l_features,dim=2)

        return x, PF


    def training_step(self, train_batch, batch_idx):
        VL, FL, VFL, FFL, VR, FR, VFR, FFR, Y = train_batch
        x = self((VL, FL, VFL, FFL, VR, FR, VFR, FFR))
        loss = self.loss_train(x,Y)
        self.log('train_loss', loss) 
        predictions = torch.argmax(x, dim=1, keepdim=True)
        self.train_accuracy(predictions, Y.reshape(-1, 1))
        self.log("train_acc", self.train_accuracy, batch_size=self.hparams.batch_size)           

        return loss


    def validation_step(self,val_batch,batch_idx):
        VL, FL, VFL, FFL, VR, FR, VFR, FFR, Y = val_batch
        x = self((VL, FL, VFL, FFL, VR, FR, VFR, FFR))
        loss = self.loss_val(x,Y)
        self.log('val_loss', loss)
        predictions = torch.argmax(x, dim=1, keepdim=True)
        val_acc = self.val_accuracy(predictions, Y.reshape(-1, 1))
        self.log("val_acc", val_acc, batch_size=self.hparams.batch_size)

        return val_acc


    def test_step(self,test_batch,batch_idx):
        softmax = nn.Softmax(dim=1)
        VL, FL, VFL, FFL, VR, FR, VFR, FFR, Y = test_batch
        x = self((VL, FL, VFL, FFL, VR, FR, VFR, FFR))
        loss = self.loss_test(x,Y)
        self.log('test_loss', loss, batch_size=self.hparams.batch_size)
        predictions = torch.argmax(x, dim=1)
        prob = softmax(x).detach()
        self.output.append([predictions,Y, prob])

        # return output


    def on_test_epoch_end(self):
        y_pred = []
        y_true = []
        probs = []
        for ele in self.output:
            y_pred += ele[0].tolist()
            y_true += ele[1].tolist()
            probs.append(ele[2])

        probs = torch.cat(probs).detach().cpu().numpy()

        out = os.path.join(self.hparams.out, os.path.basename(self.hparams.model))
        utils.save_results_to_csv(self.hparams.csv_test, y_pred, y_true, out, probs=probs)
        self.output = []

    def GetView(self,meshes,index):
        phong_renderer = self.hparams.phong_renderer.to(self.device)
        R = self.R[index][None].to(self.device)
        T = self.T[index][None].to(self.device)
        _, fragments = phong_renderer(meshes.clone(),R=R,T=T)
        pix_to_face = fragments.pix_to_face
        pix_to_face = pix_to_face.permute(0,3,1,2)

        return pix_to_face


    def get_y_for_report_classification(self):
        #This function could be called only after test step was done
        return (self.y_pred,self.hparams.y_true)
    

    def Is_it_Icolayer(self,layer):
        return (layer[:3] == 'Ico')
    
class SaxiRingClassification(LightningModule):
    # Saxi classification network
    def __init__(self, **kwargs):
        super(SaxiRingClassification, self).__init__()
        self.save_hyperparameters()
        self.class_weights = None
        self.output = []

        self.create_network()

        if hasattr(self.hparams, 'class_weights'):
            self.class_weights = torch.tensor(self.hparams.class_weights).to(torch.float32)       

        self.loss = nn.CrossEntropyLoss(weight=self.class_weights)
        self.accuracy = torchmetrics.Accuracy(task='multiclass', num_classes=self.hparams.out_classes)

        if self.hparams.subdivision_level == 2:
            # Get the neighbors to go form level N to level N-1
            ring_neighs_42 = utils.GetPreservedPointIds(self.ico_12,self.ico_42)
            # Create the down blocks to go from 42 -> 12
            self.down2 = AttentionRings(self.hparams.hidden_dim, self.hparams.hidden_dim, self.hparams.hidden_dim, self.ring_neighs_42)

        elif self.hparams.subdivision_level == 3:
            ring_neighs_162 = utils.GetPreservedPointIds(self.ico_42,self.ico_162)
            # Create the down blocks to go from 162 -> 42
            self.down1 = AttentionRings(self.hparams.hidden_dim, self.hparams.hidden_dim, self.hparams.hidden_dim, self.ring_neighs_162) 
            # Get the neighbors to go form level N to level N-1
            ring_neighs_42 = utils.GetPreservedPointIds(self.ico_12,self.ico_42)
            # Create the down blocks to go from 42 -> 12
            self.down2 = AttentionRings(self.hparams.hidden_dim, self.hparams.hidden_dim, self.hparams.hidden_dim, self.ring_neighs_42)

        # Layers of the network
        self.F = TimeDistributed(self.convnet)
        self.W = nn.Linear(self.hparams.hidden_dim, self.hparams.out_size)
        self.Att = SelfAttention(self.hparams.hidden_dim, self.hparams.out_size, dim=2)  
        self.Drop = nn.Dropout(p=self.hparams.dropout_lvl)
        self.Classification = nn.Linear(self.ico_12.GetNumberOfPoints(), self.hparams.out_classes)  

        cameras = PerspectiveCameras()

        raster_settings = RasterizationSettings(image_size=self.hparams.image_size, blur_radius=0, faces_per_pixel=1,max_faces_per_bin=200000)        
        rasterizer = MeshRasterizer(cameras=cameras, raster_settings=raster_settings)
        lights = AmbientLights()
        self.renderer = MeshRenderer(rasterizer=rasterizer,shader=HardPhongShader(cameras=cameras, lights=lights))
    
    
    def create_network(self):

        if hasattr(monai.networks.nets, self.hparams.base_encoder):
            template_model = getattr(monai.networks.nets, self.hparams.base_encoder)
        elif hasattr(torchvision.models, self.hparams.base_encoder):
            template_model = getattr(torchvision.models, self.hparams.base_encoder)
        else:
            raise "{base_encoder} not in monai networks or torchvision".format(base_encoder=self.hparams.base_encoder)

        model_params = eval('dict(%s)' % self.hparams.base_encoder_params.replace(' ',''))
        self.convnet = template_model(**model_params)

        self.ico_12 = utils.CreateIcosahedron(self.hparams.radius)
        
        if self.hparams.subdivision_level == 1:
            ico = self.ico_12

        elif self.hparams.subdivision_level == 2:
            self.ico_42 = utils.SubdividedIcosahedron(self.ico_12,2,self.hparams.radius)
            self.ring_neighs_42 = utils.GetPreservedPointIds(self.ico_12,self.ico_42)
            ico = self.ico_42

        else:
            self.ico_42 = utils.SubdividedIcosahedron(self.ico_12,2,self.hparams.radius)
            self.ring_neighs_42 = utils.GetPreservedPointIds(self.ico_12,self.ico_42)
            self.ico_162 = utils.SubdividedIcosahedron(self.ico_42,2,self.hparams.radius)
            self.ring_neighs_162 = utils.GetPreservedPointIds(self.ico_42,self.ico_162)
            ico = self.ico_162
        
        ico_sphere_verts, ico_sphere_faces, ico_sphere_edges = utils.PolyDataToTensors(ico)
        ico_verts = ico_sphere_verts.to(torch.float32)

        for idx, v in enumerate(ico_verts):
            if (torch.abs(torch.sum(v)) == self.hparams.radius):
                ico_verts[idx] = v + torch.tensor([-1.2447e-05, -3.7212e-06, -1.5617e-06])
        
        self.register_buffer("ico_verts", ico_verts)
    
    def create_mesh(self, V, F, CN=None):
        
        if CN is not None:
            textures = TexturesVertex(verts_features=CN.to(torch.float32))
            return Meshes(verts=V, faces=F, textures=textures)
        return Meshes(verts=V, faces=F)
    
    def sample_points_from_meshes(self, x_mesh, Ns, return_normals=False):
        if return_normals:
            x, x_N = sample_points_from_meshes(x_mesh, Ns, return_normals=True)
            return x, x_N
        return sample_points_from_meshes(x_mesh, Ns)
    
    @staticmethod
    def add_model_specific_args(parent_parser):
        group = parent_parser.add_argument_group("SaxiRingClassification")

        group.add_argument("--lr", type=float, default=1e-4)
        
        # Encoder parameters
        group.add_argument('--base_encoder', type=str, help='Base encoder for the feature extraction', default='resnet18')
        group.add_argument('--base_encoder_params', type=str, help='Base encoder parameters that are passed to build the feature extraction', default='pretrained=False,spatial_dims=2,n_input_channels=1,num_classes=512')
        group.add_argument('--hidden_dim', type=int, help='Hidden dimension for features output. Should match with output of base_encoder. Default value is 512', default=512)
        group.add_argument('--out_size', type=int, help='Output size for the attention', default=256)
        group.add_argument('--radius', type=float, help='Radius of icosphere', default=1.2)
        group.add_argument('--subdivision_level', type=int, help='Subdivision level for icosahedron', default=3)
        group.add_argument('--image_size', type=int, help='Image resolution size', default=128)
        group.add_argument('--dropout_lvl', type=float, help='Dropout', default=0.1)
        group.add_argument('--out_classes', type=int, help='Output number of classes', default=4)

        return parent_parser
    
    def configure_optimizers(self):
        # Configure the optimizer
        optimizer = torch.optim.AdamW(self.parameters(), lr=self.hparams.lr)
        return optimizer


    def to(self, device=None):
        # Move the renderer to the specified device
        self.renderer = self.renderer.to(device)
        return super().to(device)


    def forward(self, x):
        # Forward pass
        x = self.F(x)
        if self.hparams.subdivision_level == 3:
            x, score = self.down1(x)
            x, score = self.down2(x)
        elif self.hparams.subdivision_level == 2:
            x, score = self.down2(x)
        else:
            x = self.W(x)
        value = self.W(x)
        x, x_s = self.Att(x, value)
        x = self.Drop(x)
        x = self.Classification(x)
        
        return x, x_s


    def render(self, V, F, CN):
        # Render the input surface mesh to an image
        textures = TexturesVertex(verts_features=CN)
        meshes = Meshes(verts=V, faces=F, textures=textures)
        X = []
        PF = []

        for camera_position in self.ico_verts:
            camera_position = camera_position.unsqueeze(0)
            camera_position = camera_position.to(self.device)
            R = look_at_rotation(camera_position, device=self.device)  # (1, 3, 3)
            T = -torch.bmm(R.transpose(1, 2), camera_position[:,:,None])[:, :, 0]   # (1, 3)
            images = self.renderer(meshes_world=meshes.clone(), R=R, T=T)        
            fragments = self.renderer.rasterizer(meshes.clone())
            pix_to_face = fragments.pix_to_face
            zbuf = fragments.zbuf
            images = torch.cat([images[:,:,:,0:3], zbuf], dim=-1)
            images = images.permute(0,3,1,2)
            pix_to_face = pix_to_face.permute(0,3,1,2)
            X.append(images.unsqueeze(1))
            PF.append(pix_to_face.unsqueeze(1))
        
        X = torch.cat(X, dim=1)
        PF = torch.cat(PF, dim=1)        

        return X, PF

    def training_step(self, train_batch, batch_idx):
        # Training step
        V, F, CN, Y = train_batch
        V = V.to(self.device, non_blocking=True)
        F = F.to(self.device, non_blocking=True)        
        CN = CN.to(self.device, non_blocking=True)
        X, PF = self.render(V, F, CN)
        x, _ = self(X)
        loss = self.loss(x, Y)
        batch_size = V.shape[0]
        self.log('train_loss', loss, batch_size=batch_size)
        self.accuracy(x, Y)
        self.log("train_acc", self.accuracy, batch_size=batch_size)

        return loss


    def validation_step(self, val_batch, batch_idx):
        # Validation step
        V, F, CN, Y = val_batch
        V = V.to(self.device, non_blocking=True)
        F = F.to(self.device, non_blocking=True)        
        CN = CN.to(self.device, non_blocking=True)
        X, PF = self.render(V, F, CN)
        x, _ = self(X)
        loss = self.loss(x, Y)
        batch_size = V.shape[0]
        self.log('val_loss', loss, batch_size=batch_size, sync_dist=True)
        self.accuracy(x, Y)
        self.log("val_acc", self.accuracy, batch_size=batch_size, sync_dist=True)

    def test_step(self, test_batch, batch_idx):
        # test step
        softmax = nn.Softmax(dim=1)
        V, F, CN, Y = test_batch
        V = V.to(self.device, non_blocking=True)
        F = F.to(self.device, non_blocking=True)        
        CN = CN.to(self.device, non_blocking=True)
        X, PF = self.render(V, F, CN)
        x, _ = self(X)
        loss = self.loss(x, Y)
        batch_size = V.shape[0]
        self.log('val_loss', loss, batch_size=batch_size, sync_dist=True)
        predictions = torch.argmax(x, dim=1)
        prob = softmax(x).detach()
        self.output.append([predictions,Y, prob])

        # return output

    def on_test_epoch_end(self):
        y_pred = []
        y_true = []
        probs = []
        for ele in self.output:
            y_pred += ele[0].tolist()
            y_true += ele[1].tolist()
            probs.append(ele[2])

        probs = torch.cat(probs).detach().cpu().numpy()

        out = os.path.join(self.hparams.out, os.path.basename(self.hparams.model))
        utils.save_results_to_csv(self.hparams.csv_test, y_pred, y_true, out, probs=probs)
        self.output = []

class SaxiDenoiseUnet(LightningModule):
    def __init__(self, **kwargs):
        super().__init__()
        self.save_hyperparameters()

        self.encoder = MHAIdxEncoder(input_dim=self.hparams.input_dim, 
                                     output_dim=self.hparams.stages[-1], 
                                     K=self.hparams.K, 
                                     num_heads=self.hparams.num_heads, 
                                     stages=self.hparams.stages, 
                                     dropout=self.hparams.dropout, 
                                     conv_v_kernel_size=self.hparams.conv_v_kernel_size,
                                     pooling_factor=self.hparams.pooling_factor, 
                                     pooling_hidden_dim=self.hparams.pooling_hidden_dim,
                                     pooling_K=self.hparams.pooling_K,
                                     score_pooling=self.hparams.score_pooling,
                                     feed_forward_hidden_dim=self.hparams.feed_forward_hidden_dim, 
                                     use_skip_connection=self.hparams.use_skip_connection, 
                                     use_direction=self.hparams.use_direction, 
                                     use_layer_norm=self.hparams.use_layer_norm)
        
        self.decoder = MHAIdxDecoder(input_dim=self.hparams.stages[-1], 
                                     output_dim=self.hparams.output_dim, 
                                     conv_v_kernel_size=self.hparams.conv_v_kernel_size[::-1],
                                     K=self.hparams.K[::-1], 
                                     num_heads=self.hparams.num_heads[::-1], 
                                     stages=self.hparams.stages[::-1], 
                                     dropout=self.hparams.dropout, 
                                     pooling_hidden_dim=self.hparams.pooling_hidden_dim[::-1] if self.hparams.pooling_hidden_dim is not None else None,
                                     feed_forward_hidden_dim=self.hparams.feed_forward_hidden_dim[::-1] if self.hparams.feed_forward_hidden_dim is not None else None,
                                     use_skip_connection=self.hparams.use_skip_connection,
                                     use_direction=self.hparams.use_direction, 
                                     use_layer_norm=self.hparams.use_layer_norm)

        self.loss_fn = nn.MSELoss()
    
    @staticmethod
    def add_model_specific_args(parent_parser):
        group = parent_parser.add_argument_group("SaxiDenoiseUnet")
        
        group.add_argument("--lr", type=float, default=1e-4)
        group.add_argument('--weight_decay', help='Weight decay for optimizer', type=float, default=0.01)
        
        # Encoder/Decoder params
        group.add_argument("--num_samples", type=int, default=10000, help='Number of samples to take from the mesh to start the encoding')
        group.add_argument("--input_dim", type=int, default=3, help='Input dimension for the encoder')
        group.add_argument("--output_dim", type=int, default=3, help='Output dimension of the model')
        group.add_argument("--conv_v_kernel_size", type=int, nargs="*", default=[27, 27, 27, 27], help='Kernel size for the convolutional layer in the encoder')
        group.add_argument("--K", type=int, nargs="*", default=[None, None, (27, 128), (27, 256)], help='Number of K neighbors for each stage. If tuple (K_neighbors, Farthest_K_neighbors)')
        group.add_argument("--num_heads", type=int, nargs="*", default=[None, None, 128, 256], help='Number of attention heads per stage the encoder')
        group.add_argument("--stages", type=int, nargs="*", default=[64, 128, 256, 512], help='Dimension per stage')
        group.add_argument("--dropout", type=float, default=0.1, help='Dropout rate')
        group.add_argument("--pooling_factor", type=float, nargs="*", default=[0.25, 0.25, 0.5, 0.5], help='Pooling factor')
        group.add_argument("--pooling_hidden_dim", type=int, nargs="*", default=[32, 64, 128, 256], help='Hidden dim for the pooling layer')
        group.add_argument("--pooling_K", type=int, nargs="*", default=[27, 27, 27, 27], help='Hidden dim for the pooling layer')
        group.add_argument("--score_pooling", type=int, default=0, help='Use score base pooling')
        group.add_argument("--feed_forward_hidden_dim", type=int, nargs="*", default=[32, 64, 128, 256], help='Hidden dim for the Residual FeedForward layer')
        group.add_argument("--use_skip_connection", type=int, default=1, help='Use skip connections, i.e., unet style network')
        group.add_argument("--use_layer_norm", type=int, default=1, help='Use layer norm')
        group.add_argument("--use_direction", type=int, default=1, help='Use direction instead of position')
        
        # group.add_argument("--loss_chamfer_weight", type=float, default=1.0, help='Loss weight for the chamfer distance')
        # group.add_argument("--loss_mesh_face_weight", type=float, default=1.0, help='Loss weight for the mesh face distance')
        # group.add_argument("--loss_mesh_edge_weight", type=float, default=1.0, help='Loss weight for the mesh edge distance')

        return parent_parser
    
    def configure_optimizers(self):
        optimizer = optim.AdamW(list(self.encoder.parameters()) + list(self.decoder.parameters()),
                                lr=self.hparams.lr,
                                weight_decay=self.hparams.weight_decay)        
        return optimizer
    
    def create_mesh(self, V, F):
        return Meshes(verts=V, faces=F)
    
    def sample_points_from_meshes(self, x_mesh, Ns, return_normals=False):
        return sample_points_from_meshes(x_mesh, Ns, return_normals=return_normals)

    def compute_loss(self, X, X_hat, step="train", sync_dist=False):
        loss = self.loss_fn(X, X_hat)
        self.log(f"{step}_loss", loss, sync_dist=sync_dist)
        return loss

    # def compute_loss(self, X_mesh, X_hat, step="train", sync_dist=False):
        
    #     X = self.sample_points_from_meshes(X_mesh, self.hparams.num_samples)
        
    #     loss_chamfer, _ = chamfer_distance(X, X_hat, batch_reduction="mean", point_reduction="mean")        

    #     X_hat_PC = Pointclouds(X_hat)
    #     loss_point_mesh_face = point_mesh_face_distance(X_mesh, X_hat_PC)
    #     loss_point_mesh_edge = point_mesh_edge_distance(X_mesh, X_hat_PC)

    #     loss = loss_chamfer*self.hparams.loss_chamfer_weight + loss_point_mesh_face*self.hparams.loss_mesh_face_weight + loss_point_mesh_edge*self.hparams.loss_mesh_edge_weight

    #     self.log(f"{step}_loss", loss, sync_dist=sync_dist)        
    #     self.log(f"{step}_loss_chamfer", loss_chamfer, sync_dist=sync_dist)
    #     self.log(f"{step}_loss_point_mesh_face", loss_point_mesh_face, sync_dist=sync_dist)
    #     self.log(f"{step}_loss_point_mesh_edge", loss_point_mesh_edge, sync_dist=sync_dist)

    #     return loss
    
    def corrupt(self, x, amount):
        """Corrupt the input `x` by mixing it with noise according to `amount`"""
        noise = torch.rand_like(x)
        amount = amount.view(-1, 1, 1)  # Sort shape so broadcasting works
        return x * (1 - amount) + noise * amount

    def training_step(self, train_batch, batch_idx):
        V, F = train_batch
        
        X_mesh = self.create_mesh(V, F)

        X = self.sample_points_from_meshes(X_mesh, self.hparams.num_samples)

        noise_amount = torch.rand(X.shape[0]).to(self.device)  # Pick random noise amounts

        noisy_X = self.corrupt(X, noise_amount)  # Create our noisy x

        X_hat = self(noisy_X)

        loss = self.compute_loss(X, X_hat)

        return loss

    def validation_step(self, val_batch, batch_idx):
        
        V, F = val_batch
        
        X_mesh = self.create_mesh(V, F)

        X = self.sample_points_from_meshes(X_mesh, self.hparams.num_samples)

        noise_amount = amount = torch.linspace(0, 1, X.shape[0]).to(self.device)

        noisy_X = self.corrupt(X, noise_amount)  

        X_hat = self(noisy_X)

        self.compute_loss(X, X_hat, step="val", sync_dist=True)

    def forward(self, x: torch.tensor):

        skip_connections = None

        if self.hparams.use_skip_connection:
            z, unpooling_idxs, skip_connections = self.encoder(x, x)
        else:
            z, unpooling_idxs = self.encoder(x, x)

        return self.decoder(z, unpooling_idxs, skip_connections)

class SaxiDDPMUnet(LightningModule):
    def __init__(self, **kwargs):
        super().__init__()
        self.save_hyperparameters()

        self.encoder = MHAIdxEncoder(input_dim=self.hparams.input_dim, 
                                     output_dim=self.hparams.stages[-1], 
                                     K=self.hparams.K, 
                                     num_heads=self.hparams.num_heads, 
                                     stages=self.hparams.stages, 
                                     dropout=self.hparams.dropout, 
                                     conv_v_kernel_size=self.hparams.conv_v_kernel_size,
                                     pooling_factor=self.hparams.pooling_factor, 
                                     pooling_hidden_dim=self.hparams.pooling_hidden_dim,
                                     pooling_K=self.hparams.pooling_K,
                                     score_pooling=self.hparams.score_pooling,
                                     feed_forward_hidden_dim=self.hparams.feed_forward_hidden_dim, 
                                     use_skip_connection=self.hparams.use_skip_connection, 
                                     use_direction=self.hparams.use_direction, 
                                     use_layer_norm=self.hparams.use_layer_norm,
                                     time_embed_dim=self.hparams.time_embed_dim)
        
        self.decoder = MHAIdxDecoder(input_dim=self.hparams.stages[-1], 
                                     output_dim=self.hparams.output_dim, 
                                     conv_v_kernel_size=self.hparams.conv_v_kernel_size[::-1],
                                     K=self.hparams.K[::-1], 
                                     num_heads=self.hparams.num_heads[::-1], 
                                     stages=self.hparams.stages[::-1], 
                                     dropout=self.hparams.dropout, 
                                     pooling_hidden_dim=self.hparams.pooling_hidden_dim[::-1] if self.hparams.pooling_hidden_dim is not None else None,
                                     feed_forward_hidden_dim=self.hparams.feed_forward_hidden_dim[::-1] if self.hparams.feed_forward_hidden_dim is not None else None,
                                     use_skip_connection=self.hparams.use_skip_connection,
                                     use_direction=self.hparams.use_direction, 
                                     use_layer_norm=self.hparams.use_layer_norm,
                                     time_embed_dim=self.hparams.time_embed_dim)

        self.loss_fn = nn.MSELoss()

        # time
        if self.hparams.time_embedding_type == "fourier":
            self.time_proj = GaussianFourierProjection(embedding_size=self.time_embed_dim, scale=16)
            timestep_input_dim = 2 * self.time_embed_dim
        elif self.hparams.time_embedding_type == "positional":
            self.time_proj = Timesteps(self.time_embed_dim, self.hparams.flip_sin_to_cos, self.hparams.freq_shift)
            timestep_input_dim = self.hparams.stages[0]
        elif self.hparams.time_embedding_type == "learned":
            self.time_proj = nn.Embedding(self.hparams.num_train_timesteps, self.time_embed_dim)
            timestep_input_dim = self.hparams.stages[0]

        self.time_embedding = TimestepEmbedding(timestep_input_dim, self.hparams.time_embed_dim)

        self.noise_scheduler = DDPMScheduler(num_train_timesteps=self.hparams.num_train_steps, beta_schedule="squaredcos_cap_v2")
    
    @staticmethod
    def add_model_specific_args(parent_parser):
        group = parent_parser.add_argument_group("SaxiIdxAE")

        
        group.add_argument("--lr", type=float, default=1e-4)
        group.add_argument('--weight_decay', help='Weight decay for optimizer', type=float, default=0.01)
        
        # Encoder/Decoder params
        group.add_argument("--num_samples", type=int, default=1000, help='Number of samples to take from the mesh to start the encoding')
        group.add_argument("--input_dim", type=int, default=3, help='Input dimension for the encoder')
        group.add_argument("--output_dim", type=int, default=3, help='Output dimension of the model')
        group.add_argument("--conv_v_kernel_size", type=int, nargs="*", default=[27, 27, 27], help='Kernel size for the convolutional layer in the encoder')
        group.add_argument("--K", type=int, nargs="*", default=[(27, 64), (27, 128), (27, 256)], help='Number of K neighbors for each stage. If tuple (K_neighbors, Farthest_K_neighbors)')
        group.add_argument("--num_heads", type=int, nargs="*", default=[8, 8, 8], help='Number of attention heads per stage the encoder')
        group.add_argument("--stages", type=int, nargs="*", default=[64, 128, 256], help='Dimension per stage')
        group.add_argument("--dropout", type=float, default=0.1, help='Dropout rate')
        group.add_argument("--pooling_factor", type=float, nargs="*", default=[1.0, 1.0, 1.0], help='Pooling factor')
        group.add_argument("--pooling_hidden_dim", type=int, nargs="*", default=[32, 64, 128], help='Hidden dim for the pooling layer')
        group.add_argument("--pooling_K", type=int, nargs="*", default=[27, 27, 27], help='Number of neighbors to consider during pooling')
        group.add_argument("--score_pooling", type=int, default=0, help='Use score base pooling')
        group.add_argument("--feed_forward_hidden_dim", type=int, nargs="*", default=[32, 64, 128], help='Hidden dim for the Residual FeedForward layer')
        group.add_argument("--use_skip_connection", type=int, default=1, help='Use skip connections, i.e., unet style network')
        group.add_argument("--use_layer_norm", type=int, default=1, help='Use layer norm')
        group.add_argument("--use_direction", type=int, default=1, help='Use direction instead of position')
        
        group.add_argument("--num_train_steps", type=int, default=250, help='Number of training steps for the noise scheduler')
        group.add_argument("--time_embedding_type", type=str, default='positional', help='Time embedding type', choices=['fourier', 'positional', 'learned'])
        group.add_argument("--time_embed_dim", type=int, default=128, help='Time embedding dimension')
        group.add_argument("--flip_sin_to_cos", type=int, default=1, help='Whether to flip sin to cos for Fourier time embedding.')
        group.add_argument("--freq_shift", type=int, default=0, help='Frequency shift for Fourier time embedding.')
        

        return parent_parser
    
    def configure_optimizers(self):
        optimizer = optim.AdamW(list(self.encoder.parameters()) + list(self.decoder.parameters()),
                                lr=self.hparams.lr,
                                weight_decay=self.hparams.weight_decay)        
        return optimizer
    
    def create_mesh(self, V, F):
        return Meshes(verts=V, faces=F)
    
    def sample_points_from_meshes(self, x_mesh, Ns, return_normals=False):
        return sample_points_from_meshes(x_mesh, Ns, return_normals=return_normals)

    def compute_loss(self, X, X_hat, step="train", sync_dist=False):

        loss = self.loss_fn(X, X_hat)

        self.log(f"{step}_loss", loss, sync_dist=sync_dist)

        return loss

    def training_step(self, train_batch, batch_idx):
        V, F = train_batch
        
        X_mesh = self.create_mesh(V, F)

        X = self.sample_points_from_meshes(X_mesh, self.hparams.num_samples)

        noise = torch.randn_like(X).to(self.device)

        timesteps = torch.randint(0, self.hparams.num_train_steps - 1, (X.shape[0],)).long().to(self.device)

        noisy_X = self.noise_scheduler.add_noise(X, noise, timesteps)

        X_hat = self(noisy_X, timesteps)

        loss = self.compute_loss(noise, X_hat)

        return loss

    def validation_step(self, val_batch, batch_idx):
        
        V, F = val_batch
        
        X_mesh = self.create_mesh(V, F)

        X = self.sample_points_from_meshes(X_mesh, self.hparams.num_samples)

        noise = torch.randn_like(X).to(self.device)
        
        timesteps = torch.arange(0, X.shape[0])/X.shape[0]*self.hparams.num_train_steps
        timesteps = timesteps.long().to(self.device)

        noisy_X = self.noise_scheduler.add_noise(X, noise, timesteps)

        X_hat = self(noisy_X, timesteps)

        self.compute_loss(noise, X_hat, step="val", sync_dist=True)

    def forward(self, x: torch.tensor, timesteps: Union[torch.Tensor, float, int]):

        if not torch.is_tensor(timesteps):
            timesteps = torch.tensor([timesteps], dtype=torch.long, device=self.device)
        elif torch.is_tensor(timesteps) and len(timesteps.shape) == 0:
            timesteps = timesteps[None].to(self.device)

        t_emb = self.time_proj(timesteps)
        t_emb = self.time_embedding(t_emb)

        skip_connections = None

        if self.hparams.use_skip_connection:
            z, unpooling_idxs, skip_connections = self.encoder(x, x, time=t_emb)
        else:
            z, unpooling_idxs = self.encoder(x, x, time=emb)

        return self.decoder(z, unpooling_idxs, skip_connections, time=t_emb)

class SaxiDDPMPC(LightningModule):
    def __init__(self, **kwargs):
        super().__init__()
        self.save_hyperparameters()

        self.encoder = PointNetEncoder(self.hparams.embed_dim, input_dim=self.hparams.input_dim)
        # self.encoder = MHAEncoder(
        #     input_dim=self.hparams.input_dim,             
        #     output_dim=self.hparams.embed_dim,             
        #     stages=self.hparams.stages,
        #     num_heads=self.hparams.num_heads, 
        #     dropout=self.hparams.dropout, 
        #     use_layer_norm=self.hparams.use_layer_norm,
        #     feed_forward_hidden_dim=self.hparams.feed_forward_hidden_dim,
        #     pooling_factor=self.hparams.pooling_factor,
        #     score_pooling=self.hparams.score_pooling,
        #     pooling_K=self.hparams.pooling_K,
        #     pooling_hidden_dim=self.hparams.pooling_hidden_dim,
        #     use_mean_proj=True
        # )

        self.flow = SaxiCouplingFlow(
            features=self.hparams.embed_dim, 
            num_layers=14
        )

        self.diffnet = ContextModulatedNet(
            input_dim=self.hparams.input_dim, 
            stages=self.hparams.stages_diff, 
            context_dim=self.hparams.embed_dim + self.hparams.time_embed_dim,
        )
        

        self.loss_fn = nn.MSELoss()

    # time
        if self.hparams.time_embedding_type == "fourier":
            self.time_proj = GaussianFourierProjection(embedding_size=self.hparams.time_embed_dim, scale=16)
            timestep_input_dim = 2 * self.hparams.time_embed_dim
        elif self.hparams.time_embedding_type == "positional":
            self.time_proj = Timesteps(self.hparams.time_embed_dim, self.hparams.flip_sin_to_cos, self.hparams.freq_shift)
            timestep_input_dim = self.hparams.time_embed_dim
        elif self.hparams.time_embedding_type == "learned":
            self.time_proj = nn.Embedding(self.hparams.num_train_steps, self.hparams.time_embed_dim)
            timestep_input_dim = self.hparams.time_embed_dim

        self.time_embedding = TimestepEmbedding(timestep_input_dim, self.hparams.time_embed_dim)

        self.noise_scheduler = DDPMScheduler(num_train_timesteps=self.hparams.num_train_steps, 
                                             beta_schedule="linear",
                                             clip_sample=False,
                                             prediction_type='epsilon')
        # self.noise_scheduler =  VarianceSchedule(
        #         num_steps=self.hparams.num_train_steps,
        #         beta_1=1e-4,
        #         beta_T=0.02,
        #         mode='linear'
        #     )
    
    @staticmethod
    def add_model_specific_args(parent_parser):
        group = parent_parser.add_argument_group("SaxiDDPMPC")

        group.add_argument("--lr", type=float, default=2e-3)
        group.add_argument('--weight_decay', help='Weight decay for optimizer', type=float, default=0.0)
        
        # Encoder params
        group.add_argument("--scale_input", type=float, default=1.0, help='Scale the input')
        group.add_argument("--num_samples", type=int, default=2048, help='Number of samples to take from the mesh to start the encoding')
        group.add_argument("--input_dim", type=int, default=3, help='Input dimension for the encoder')
        group.add_argument("--embed_dim", type=int, default=256, help='Embedding dimension')
        group.add_argument("--output_dim", type=int, default=3, help='Output dimension of the model')        
        group.add_argument("--stages", type=int, nargs="*", default=[32, 64, 128, 256], help='Dimension per stage for the encoder')
        group.add_argument("--num_heads", type=int, nargs="*", default=[8, 8, 8, 8], help='Number of attention heads per transformer block')
        group.add_argument("--feed_forward_hidden_dim", type=int, nargs="*", default=[16, 32, 64, 128], help='Hidden dim for the Residual FeedForward layer')

        group.add_argument("--stages_diff", type=int, nargs="*", default=[32, 64, 128, 64, 32, 3], help='Dimension per stage for the diffusion model')
        # group.add_argument("--num_heads_diff", type=int, nargs="*", default=[8, 8, 8, 8, 8], help='Number of attention heads per transformer block')
        # group.add_argument("--feed_forward_hidden_dim_diff", type=int, nargs="*", default=[16, 32, 64, 32, 16], help='Hidden dim for the Residual FeedForward layer')

        group.add_argument("--dropout", type=float, default=0.1, help='Dropout rate')
        group.add_argument("--use_layer_norm", type=int, default=1, help='Use layer norm')
        group.add_argument("--pooling_factor", type=float, nargs="*", default=[0.25, 0.25, 0.25, 0.25], help='Pooling factor')
        group.add_argument("--pooling_K", type=int, nargs="*", default=[27, 27, 27, 27], help='Number of neighbors to consider during pooling')
        group.add_argument("--pooling_hidden_dim", type=int, nargs="*", default=[16, 32, 64, 128], help='Hidden dim for the pooling layer')        
        group.add_argument("--score_pooling", type=int, default=0, help='Use score base pooling')
        
        group.add_argument("--num_train_steps", type=int, default=1000, help='Number of training steps for the noise scheduler')
        group.add_argument("--time_embedding_type", type=str, default='positional', help='Time embedding type', choices=['fourier', 'positional', 'learned'])
        group.add_argument("--time_embed_dim", type=int, default=3, help='Time embedding dimension')
        group.add_argument("--flip_sin_to_cos", type=int, default=1, help='Whether to flip sin to cos for Fourier time embedding.')
        group.add_argument("--freq_shift", type=int, default=0, help='Frequency shift for Fourier time embedding.')

        group.add_argument('--kl_weight', help='Weight for loss function', type=float, default=0.001)

        return parent_parser
    
    def configure_optimizers(self):
        optimizer = optim.AdamW(self.parameters(),
                                lr=self.hparams.lr,
                                weight_decay=self.hparams.weight_decay)        
        return optimizer
    
    def create_mesh(self, V, F):
        return Meshes(verts=V, faces=F)
    
    def sample_points_from_meshes(self, x_mesh, Ns, return_normals=False):
        return sample_points_from_meshes(x_mesh, Ns, return_normals=return_normals)

    def reparameterize_gaussian(self, mean, logvar):
        std = torch.exp(0.5 * logvar)
        eps = torch.randn(std.size()).to(mean)
        return mean + std * eps

    def gaussian_entropy(self, logvar):
        const = 0.5 * float(logvar.size(1)) * (1. + np.log(np.pi * 2))
        ent = 0.5 * logvar.sum(dim=1, keepdim=False) + const
        return ent

    def compute_loss(self, X, X_hat, z_sigma, z, step="train", sync_dist=False):
        
        # H[Q(z|X)]
        # loss_entropy = 0
        loss_entropy = -self.gaussian_entropy(logvar=z_sigma).mean()      # (B, )

        # P(z), Prior probability, parameterized by the flow: z -> w.
        loss_prior = -self.flow.log_prob(inputs=z).mean()

        # Negative ELBO of P(X|z)
        loss_recons = self.loss_fn(X, X_hat)

        loss = loss_recons + (loss_entropy + loss_prior) * self.hparams.kl_weight

        # self.log(f"{step}_loss_entropy", loss_entropy, sync_dist=sync_dist)
        self.log(f"{step}_loss_prior", loss_prior, sync_dist=sync_dist)
        self.log(f"{step}_loss_recons", loss_recons, sync_dist=sync_dist)        
        self.log(f"{step}_loss", loss, sync_dist=sync_dist)
        
        self.log(f"{step}_z_var", (0.5*z_sigma).exp().mean(), sync_dist=sync_dist)
        self.log(f"{step}_x_hat_mean", X_hat.mean(), sync_dist=sync_dist)
        self.log(f"{step}_x_hat_std", X_hat.std(), sync_dist=sync_dist)

        return loss

    def training_step(self, train_batch, batch_idx):
        
        if isinstance(train_batch, tuple) or isinstance(train_batch, list):
            V, F = train_batch        
            X_mesh = self.create_mesh(V, F)
            X = self.sample_points_from_meshes(X_mesh, self.hparams.num_samples)
        elif isinstance(train_batch, dict):
            X = train_batch['pointcloud']
        else:
            X = train_batch

        X = X * self.hparams.scale_input
        z_mu, z_sigma = self.encoder(X)
        # z_mu, z_sigma = self.encoder(X, X)
        # z_mu = z_mu.mean(dim=1)
        # z_sigma = z_sigma.mean(dim=1)

        z = self.reparameterize_gaussian(mean=z_mu, logvar=z_sigma) 

        noise = torch.randn_like(X).to(self.device)

        timesteps = torch.randint(0, self.hparams.num_train_steps - 1, (X.shape[0],)).long().to(self.device)

        noisy_X = self.noise_scheduler.add_noise(X, noise=noise, timesteps=timesteps)

        X_hat = self(noisy_X, timesteps=timesteps, context=z)

        loss = self.compute_loss(X=noise, X_hat=X_hat, z_sigma=z_sigma, z=z)

        return loss

    def validation_step(self, val_batch, batch_idx):
        
        if isinstance(val_batch, tuple) or isinstance(val_batch, list):
            V, F = val_batch        
            X_mesh = self.create_mesh(V, F)
            X = self.sample_points_from_meshes(X_mesh, self.hparams.num_samples)
        elif isinstance(val_batch, dict):
            X = val_batch['pointcloud']
        else:
            X = val_batch

        X = X * self.hparams.scale_input
        z_mu, z_sigma = self.encoder(X)
        # z_mu, z_sigma = self.encoder(X, X)
        # z_mu = z_mu.mean(dim=1)
        # z_sigma = z_sigma.mean(dim=1)

        z = self.reparameterize_gaussian(mean=z_mu, logvar=z_sigma) 

        noise = torch.randn_like(X).to(self.device)

        timesteps = torch.randint(0, self.hparams.num_train_steps - 1, (X.shape[0],)).long().to(self.device)

        noisy_X = self.noise_scheduler.add_noise(X, noise=noise, timesteps=timesteps)

        X_hat = self(noisy_X, timesteps=timesteps, context=z)

        loss = self.compute_loss(X=noise, X_hat=X_hat, z_sigma=z_sigma, z=z, step="val", sync_dist=True)

    def forward(self, x: torch.tensor, timesteps: Union[torch.Tensor, float, int], context: Union[torch.Tensor, None] = None):

        if not torch.is_tensor(timesteps):
            timesteps = torch.tensor([timesteps], dtype=torch.long, device=self.device)
        elif torch.is_tensor(timesteps) and len(timesteps.shape) == 0:
            timesteps = timesteps[None].to(self.device)

        if timesteps.shape[0] != x.shape[0]:
            timesteps = timesteps.repeat(x.shape[0])

        t_emb = self.time_proj(timesteps)
        t_emb = self.time_embedding(t_emb)

        return self.diffnet(x, context=context.unsqueeze(1), time=t_emb.unsqueeze(1))

    def sample(self, num_samples=1, intermediate_steps=None):
        intermediates = []
        if intermediate_steps is None:
            num_diff_steps = self.hparams.num_train_steps
        else:
            num_diff_steps = int(self.hparams.num_train_steps/intermediate_steps)


        X_t = torch.randn(num_samples, self.hparams.num_samples, self.hparams.input_dim).to(self.device)

        z = self.flow.sample(num_samples)

        # for t in range(self.hparams.num_train_steps - 1, 0, -1):
        #     x_hat = self(X_t, timesteps=t, context=z)  

        #     X_t = self.noise_scheduler.step(model_output=x_hat, timestep=t, sample=X_t).prev_sample
            
        #     if intermediate_steps > 0 and t % (self.hparams.num_train_steps//intermediate_steps) == 0:
        #         intermediates.append(X_t)
        # Random starting point (8 random images):        

        for i, t in enumerate(self.noise_scheduler.timesteps):

            
            x_hat = self(X_t, timesteps=t, context=z)  

            # Update sample with step
            X_t = self.noise_scheduler.step(model_output=x_hat, timestep=t, sample=X_t).prev_sample
            # X_t = X_t.clone().detach()
            if intermediate_steps > 0 and t % (self.hparams.num_train_steps//intermediate_steps) == 0:
                intermediates.append(X_t)

        return X_t, intermediates

            # if i % num_diff_steps == 0:
            #     X_orig_sample.append(scheduler_output.pred_original_sample)

        # Random starting point (8 random images):


        # X_t = torch.randn(num_samples, self.hparams.num_samples, self.hparams.input_dim).to(self.device)
        # z = self.flow.sample(num_samples)

        # for t in range(self.hparams.num_train_steps, 0, -1):            
        #     X_t = self.noise_scheduler.step(X_t, t, z, self.diffnet)
            
        #     if intermediate_steps > 0 and t % (self.hparams.num_train_steps//intermediate_steps) == 0:
        #         intermediates.append(X_t)
        
        # return X_t, intermediates

        
        


class SaxiDDPMPC_Monai(LightningModule):
    def __init__(self, **kwargs):
        super().__init__()
        self.save_hyperparameters()

        self.encoder = MHAEncoder(
            input_dim=self.hparams.input_dim,             
            output_dim=self.hparams.embed_dim,             
            stages=self.hparams.stages,
            num_heads=self.hparams.num_heads, 
            dropout=self.hparams.dropout, 
            use_layer_norm=self.hparams.use_layer_norm,
            feed_forward_hidden_dim=self.hparams.feed_forward_hidden_dim,
            pooling_factor=self.hparams.pooling_factor,
            score_pooling=self.hparams.score_pooling,
            pooling_K=self.hparams.pooling_K,
            pooling_hidden_dim=self.hparams.pooling_hidden_dim,
            use_mean_proj=True
        )

        self.flow = SaxiCouplingFlow(
            features=self.hparams.embed_dim, 
            num_layers=14
        )

        self.diffnet = ContextModulatedNet(
            input_dim=self.hparams.input_dim, 
            stages=self.hparams.stages_diff, 
            context_dim=self.hparams.embed_dim + self.hparams.time_embed_dim,
        )

        self.loss_fn = nn.MSELoss()

        self.noise_scheduler = MonaiDDPMScheduler(num_train_timesteps=self.hparams.num_train_steps)
        self.inferer = MonaiDiffusionInferer(self.noise_scheduler)

        # time
        if self.hparams.time_embedding_type == "fourier":
            self.time_proj = GaussianFourierProjection(embedding_size=self.hparams.time_embed_dim, scale=16)
            timestep_input_dim = 2 * self.hparams.time_embed_dim
        elif self.hparams.time_embedding_type == "positional":
            self.time_proj = Timesteps(self.hparams.time_embed_dim, self.hparams.flip_sin_to_cos, self.hparams.freq_shift)
            timestep_input_dim = self.hparams.time_embed_dim
        elif self.hparams.time_embedding_type == "learned":
            self.time_proj = nn.Embedding(self.hparams.num_train_timesteps, self.hparams.time_embed_dim)
            timestep_input_dim = self.hparams.time_embed_dim

        self.time_embedding = TimestepEmbedding(timestep_input_dim, self.hparams.time_embed_dim)

    
    @staticmethod
    def add_model_specific_args(parent_parser):
        group = parent_parser.add_argument_group("SaxiDDPMPC_Monai")

        
        group.add_argument("--lr", type=float, default=2e-3)
        group.add_argument('--weight_decay', help='Weight decay for optimizer', type=float, default=0.0)
        
        # Encoder/Decoder params
        group.add_argument("--scale_input", type=float, default=1.0, help='Scale the input')
        group.add_argument("--num_samples", type=int, default=2048, help='Number of samples to take from the mesh to start the encoding')
        group.add_argument("--input_dim", type=int, default=3, help='Input dimension for the encoder')
        group.add_argument("--embed_dim", type=int, default=256, help='Embedding dimension')
        group.add_argument("--output_dim", type=int, default=3, help='Output dimension of the model')        
        group.add_argument("--stages", type=int, nargs="*", default=[128, 256, 512, 1024], help='Dimension per stage for the encoder')
        group.add_argument("--num_heads", type=int, nargs="*", default=[16, 16, 16, 16], help='Number of attention heads per transformer block')
        group.add_argument("--feed_forward_hidden_dim", type=int, nargs="*", default=[64, 128, 256, 512], help='Hidden dim for the Residual FeedForward layer')

        group.add_argument("--stages_diff", type=int, nargs="*", default=[256, 512, 1024, 2048, 1024, 512, 256, 3], help='Dimension per stage for the diffusion model')
        group.add_argument("--num_heads_diff", type=int, nargs="*", default=[8, 8, 8, 8, 8], help='Number of attention heads per transformer block')
        group.add_argument("--feed_forward_hidden_dim_diff", type=int, nargs="*", default=[16, 32, 64, 32, 16], help='Hidden dim for the Residual FeedForward layer')
        

        group.add_argument("--dropout", type=float, default=0.1, help='Dropout rate')
        group.add_argument("--use_layer_norm", type=int, default=0, help='Use layer norm')
        group.add_argument("--pooling_factor", type=float, nargs="*", default=[0.25, 0.25, 0.25, 0.25], help='Pooling factor')
        group.add_argument("--pooling_K", type=int, nargs="*", default=[27, 27, 27, 27], help='Number of neighbors to consider during pooling')
        group.add_argument("--pooling_hidden_dim", type=int, nargs="*", default=[16, 32, 64, 128], help='Hidden dim for the pooling layer')        
        group.add_argument("--score_pooling", type=int, default=0, help='Use score base pooling')
        
        group.add_argument("--num_train_steps", type=int, default=1000, help='Number of training steps for the noise scheduler')
        group.add_argument("--time_embedding_type", type=str, default='positional', help='Time embedding type', choices=['fourier', 'positional', 'learned'])
        group.add_argument("--time_embed_dim", type=int, default=128, help='Time embedding dimension')
        group.add_argument("--flip_sin_to_cos", type=int, default=1, help='Whether to flip sin to cos for Fourier time embedding.')
        group.add_argument("--freq_shift", type=int, default=0, help='Frequency shift for Fourier time embedding.')

        group.add_argument('--kl_weight', help='Weight for loss function', type=float, default=0.001)
        

        return parent_parser
    
    def configure_optimizers(self):
        optimizer = optim.AdamW(self.parameters(),
                                lr=self.hparams.lr,
                                weight_decay=self.hparams.weight_decay)  
        return optimizer
    
    def create_mesh(self, V, F):
        return Meshes(verts=V, faces=F)
    
    def sample_points_from_meshes(self, x_mesh, Ns, return_normals=False):
        return sample_points_from_meshes(x_mesh, Ns, return_normals=return_normals)

    def reparameterize_gaussian(self, mean, logvar):
        std = torch.exp(0.5 * logvar)
        eps = torch.randn(std.size()).to(mean)
        return mean + std * eps

    def gaussian_entropy(self, logvar):
        const = 0.5 * float(logvar.size(1)) * (1. + np.log(np.pi * 2))
        ent = 0.5 * logvar.sum(dim=1, keepdim=False) + const
        return ent

    def compute_loss(self, X, X_hat, z_sigma, z, step="train", sync_dist=False):
        
        # H[Q(z|X)]
        # loss_entropy = -self.gaussian_entropy(logvar=z_sigma).mean()      # (B, )
        loss_entropy = 0

        # P(z), Prior probability, parameterized by the flow: z -> w.
        loss_prior = -self.flow.log_prob(inputs=z).mean()

        # Negative ELBO of P(X|z)
        loss_recons = self.loss_fn(X, X_hat)

        loss = loss_recons + (loss_entropy + loss_prior) * self.hparams.kl_weight

        self.log(f"{step}_loss_entropy", loss_entropy, sync_dist=sync_dist)
        self.log(f"{step}_loss_prior", loss_prior, sync_dist=sync_dist)
        self.log(f"{step}_loss_recons", loss_recons, sync_dist=sync_dist)        
        self.log(f"{step}_loss", loss, sync_dist=sync_dist)        

        return loss

    def training_step(self, train_batch, batch_idx):

        if isinstance(train_batch, tuple):
            V, F = train_batch        
            X_mesh = self.create_mesh(V, F)
            X = self.sample_points_from_meshes(X_mesh, self.hparams.num_samples)
        elif isinstance(train_batch, dict):
            X = train_batch['pointcloud']
        else:
            X = train_batch

        X = X * self.hparams.scale_input
        z_mu, z_sigma = self.encoder(X, X)
        z_mu = z_mu.mean(dim=1)
        z_sigma = z_sigma.mean(dim=1)

        z = self.reparameterize_gaussian(mean=z_mu, logvar=z_sigma) 

        noise = torch.randn_like(X).to(self.device)

        timesteps = torch.randint(0, self.hparams.num_train_steps - 1, (X.shape[0],)).long().to(self.device)

        X_hat = self.inferer(inputs=X, diffusion_model=self, noise=noise, timesteps=timesteps, condition=z)

        loss = self.compute_loss(X=noise, X_hat=X_hat, z_sigma=z_sigma, z=z)

        return loss

    def validation_step(self, val_batch, batch_idx):
        
        if isinstance(val_batch, tuple):
            V, F = val_batch        
            X_mesh = self.create_mesh(V, F)
            X = self.sample_points_from_meshes(X_mesh, self.hparams.num_samples)
        elif isinstance(val_batch, dict):
            X = val_batch['pointcloud']
        else:
            X = val_batch

        X = X * self.hparams.scale_input
        z_mu, z_sigma = self.encoder(X, X)
        z_mu = z_mu.mean(dim=1)
        z_sigma = z_sigma.mean(dim=1)

        z = self.reparameterize_gaussian(mean=z_mu, logvar=z_sigma) 

        noise = torch.randn_like(X).to(self.device)

        timesteps = torch.randint(0, self.hparams.num_train_steps - 1, (X.shape[0],)).long().to(self.device)

        X_hat = self.inferer(inputs=X, diffusion_model=self, noise=noise, timesteps=timesteps, condition=z)

        self.compute_loss(X=noise, X_hat=X_hat, z_sigma=z_sigma, z=z, step="val", sync_dist=True)

    def forward(self, x: torch.tensor, timesteps: Union[torch.Tensor, float, int], context: Union[torch.Tensor, None] = None):

        if not torch.is_tensor(timesteps):
            timesteps = torch.tensor([timesteps], dtype=torch.long, device=self.device)
        elif torch.is_tensor(timesteps) and len(timesteps.shape) == 0:
            timesteps = timesteps[None].to(self.device)

        if timesteps.shape[0] != x.shape[0]:
            timesteps = timesteps.repeat(x.shape[0])

        t_emb = self.time_proj(timesteps)
        t_emb = self.time_embedding(t_emb)

        return self.diffnet(x, context=context.unsqueeze(1), time=t_emb.unsqueeze(1))

    def sample(self, num_samples=1, intermediate_steps=None):
        
        X = torch.randn(num_samples, self.hparams.num_samples, self.hparams.input_dim).to(self.device)

        self.noise_scheduler.set_timesteps(num_inference_steps=self.hparams.num_train_steps)

        context = self.flow.sample(X.shape[0])

        return self.inferer.sample(
            input_noise=X, 
            diffusion_model=self, 
            scheduler=self.noise_scheduler, 
            save_intermediates=intermediate_steps is not None, 
            intermediate_steps=self.hparams.num_train_steps//intermediate_steps if intermediate_steps is not None else None, 
            verbose=False,
            conditioning=context
        )
    

# import sys
# sys.path.append('/mnt/raid/C1_ML_Analysis/source/diffusion-point-cloud')
# from models.diffusion import DiffusionPoint, PointwiseNet, VarianceSchedule
# from models.flow import CouplingLayer, SequentialFlow

class SaxiFlowVAE(LightningModule):
    def __init__(self, **kwargs):
        super().__init__()
        self.save_hyperparameters()

        # self.encoder = PointNetEncoder(self.hparams.embed_dim, input_dim=self.hparams.input_dim, in_channels=3)
        self.encoder = monai_nets.EfficientNetBN('efficientnet-b0', spatial_dims=1, num_classes=1280, in_channels=self.hparams.input_dim)
        self.proj_mu = ProjectionHead(1280, hidden_dim=self.hparams.embed_dim, output_dim=self.hparams.embed_dim, dropout=self.hparams.dropout)
        self.proj_sigma = ProjectionHead(1280, hidden_dim=self.hparams.embed_dim, output_dim=self.hparams.embed_dim, dropout=self.hparams.dropout)
        
        self.flow = SaxiCouplingFlow(
            features=self.hparams.embed_dim, 
            num_layers=self.hparams.latent_flow_depth
        )
        self.diffusion = ContextModulatedNet(input_dim=self.hparams.input_dim, stages=self.hparams.stages_diff, context_dim=self.hparams.embed_dim + 3)

        self.noise_scheduler =  VarianceSchedule(
                num_steps=self.hparams.num_train_steps,
                beta_1=self.hparams.beta_1,
                beta_T=self.hparams.beta_T,
                mode=self.hparams.sched_mode
            )
    
    @staticmethod
    def add_model_specific_args(parent_parser):
        group = parent_parser.add_argument_group("SaxiFlowVAE")

        # optimizer and scheduler
        group.add_argument('--lr', type=float, default=1e-4)
        group.add_argument('--weight_decay', type=float, default=0.01)
        # group.add_argument('--max_grad_norm', type=float, default=10)
        # group.add_argument('--end_lr', type=float, default=1e-4)
        # group.add_argument('--sched_start_epoch', type=int, default=200*1000)
        # group.add_argument('--sched_end_epoch', type=int, default=400*1000)
        
        group.add_argument("--latent_flow_depth", type=int, default=16, help='Number of coupling layers')
        group.add_argument('--latent_flow_hidden_dim', type=int, default=256)
        
        group.add_argument("--num_samples", type=int, default=2048, help='Number of samples to take from the mesh to start the encoding')
        group.add_argument("--input_dim", type=int, default=3, help='Input dimension for the encoder')
        group.add_argument("--embed_dim", type=int, default=1280, help='Embedding dimension')
        group.add_argument("--output_dim", type=int, default=3, help='Output dimension of the model')        
        group.add_argument("--stages", type=int, nargs="*", default=[128, 256, 512, 1024], help='Dimension per stage for the encoder')
        group.add_argument("--num_heads", type=int, nargs="*", default=[16, 16, 16, 16], help='Number of attention heads per transformer block')
        group.add_argument("--feed_forward_hidden_dim", type=int, nargs="*", default=[32, 64, 128, 256], help='Hidden dim for the Residual FeedForward layer')

        group.add_argument("--stages_diff", type=int, nargs="*", default=[128, 256, 512, 1024, 512, 256, 128, 3], help='Dimension per stage for the diffusion model')
        group.add_argument("--num_heads_diff", type=int, nargs="*", default=[8, 8, 8, 8, 8], help='Number of attention heads per transformer block')
        group.add_argument("--feed_forward_hidden_dim_diff", type=int, nargs="*", default=[16, 32, 64, 32, 16], help='Hidden dim for the Residual FeedForward layer')

        group.add_argument("--dropout", type=float, default=0.1, help='Dropout rate')
        group.add_argument("--use_layer_norm", type=int, default=1, help='Use layer norm')
        group.add_argument("--pooling_factor", type=float, nargs="*", default=[0.25, 0.25, 0.25, 0.25], help='Pooling factor')
        group.add_argument("--pooling_K", type=int, nargs="*", default=[27, 27, 27, 27], help='Number of neighbors to consider during pooling')
        group.add_argument("--pooling_hidden_dim", type=int, nargs="*", default=[16, 32, 64, 128], help='Hidden dim for the pooling layer')        
        group.add_argument("--score_pooling", type=int, default=0, help='Use score base pooling')

        group.add_argument("--num_train_steps", type=int, default=1000, help='Number of training steps for the noise scheduler')
        group.add_argument('--beta_1', type=float, default=1e-4)
        group.add_argument('--beta_T', type=float, default=0.02)
        group.add_argument('--sched_mode', type=str, default='linear')

        group.add_argument('--kl_weight', type=float, default=0.0001)
        group.add_argument('--truncate_std', type=float, default=2.0)
        group.add_argument('--flexibility', type=float, default=0.0)
        
        # group.add_argument('--latent_dim', type=int, default=256)
        # group.add_argument('--num_steps', type=int, default=100)
        # group.add_argument('--beta_1', type=float, default=1e-4)
        # group.add_argument('--beta_T', type=float, default=0.02)
        # group.add_argument('--sched_mode', type=str, default='linear')
        # group.add_argument('--latent_flow_depth', type=int, default=14)
        # group.add_argument('--latent_flow_hidden_dim', type=int, default=256)
        # group.add_argument('--num_samples', type=int, default=4)
        # group.add_argument('--sample_num_points', type=int, default=2048)
        # group.add_argument('--residual', type=eval, default=True, choices=[True, False])
        # group.add_argument('--spectral_norm', type=eval, default=False, choices=[True, False])

        return parent_parser
    
    def configure_optimizers(self):
        optimizer = optim.Adam(self.parameters(),
                                lr=self.hparams.lr,
                                weight_decay=self.hparams.weight_decay)  

        # scheduler = self.get_linear_scheduler(optimizer, self.hparams.sched_start_epoch, self.hparams.sched_end_epoch, self.hparams.lr, self.hparams.end_lr)



        # return {"optimizer": optimizer, "lr_scheduler": scheduler}
        return optimizer

    def create_mesh(self, V, F):
        return Meshes(verts=V, faces=F)
    
    def sample_points_from_meshes(self, x_mesh, Ns, return_normals=False):
        x = sample_points_from_meshes(x_mesh, Ns, return_normals=return_normals)
        idx = torch.argsort(x[:, :, -1], dim=1)
        x = x.gather(1, idx.unsqueeze(-1).expand_as(x))
        return x

    def reparameterize_gaussian(self, mean, logvar):
        std = torch.exp(0.5 * logvar)
        eps = torch.randn(std.size()).to(mean)
        return mean + std * eps

    def gaussian_entropy(self, logvar):
        const = 0.5 * float(logvar.size(1)) * (1. + np.log(np.pi * 2))
        ent = 0.5 * logvar.sum(dim=1, keepdim=False) + const
        return ent

    def standard_normal_logprob(self, z):
        dim = z.size(-1)
        log_z = -0.5 * dim * np.log(2 * np.pi)
        return log_z - z.pow(2) / 2

    def compute_loss(self, x, step='train', sync_dist=False):
        """
        Args:
            x:  Input point clouds, (B, N, d).
        """
        batch_size, _, _ = x.size()
        
        h = self.encoder(x.permute(0, 2, 1))
        z_mu = self.proj_mu(h)
        z_sigma = self.proj_sigma(h)
        
        # z_mu, z_sigma = self.encoder(x, x)
        # z_mu = z_mu.mean(dim=1)
        # z_sigma = z_sigma.mean(dim=1)
        
        z = self.reparameterize_gaussian(mean=z_mu, logvar=z_sigma)  # (B, F)
        
        # H[Q(z|X)]
        entropy = self.gaussian_entropy(logvar=z_sigma)      # (B, )
        loss_entropy = -entropy.mean()
        # loss_entropy = 0.0

        # P(z), Prior probability, parameterized by the flow: z -> w.
        
        # w, delta_log_pw = self.flow(z, torch.zeros([batch_size, 1]).to(z), reverse=False)
        # log_pw = self.standard_normal_logprob(w).view(batch_size, -1).sum(dim=1, keepdim=True)   # (B, 1)
        # log_pz = log_pw - delta_log_pw.view(batch_size, 1)  # (B, 1)
        # loss_prior = -log_pz.mean()

        loss_prior = -self.flow.log_prob(inputs=z).mean()

        # Negative ELBO of P(X|z)
        noise = torch.randn_like(x)
        x_noisy, beta = self.noise_scheduler.add_noise(x, noise=noise)
        x_pred = self.diffusion(x_noisy, beta=beta, context=z)
        loss_recons = F.mse_loss(x_pred, noise, reduction='mean')

        # neg_elbo = self.diffusion.get_loss(x, z)
        # loss_recons = neg_elbo

        # Loss
        
        loss = self.hparams.kl_weight*(loss_entropy + loss_prior) + loss_recons

        self.log(f"{step}_loss", loss, sync_dist=sync_dist)
        self.log(f"{step}_loss_prior", loss_prior, sync_dist=sync_dist)
        self.log(f"{step}_loss_recons", loss_recons, sync_dist=sync_dist)
        self.log(f"{step}_z_mean", z_mu.mean(), sync_dist=sync_dist)
        self.log(f"{step}_z_mag", z_mu.abs().max(), sync_dist=sync_dist)
        self.log(f"{step}_z_var", (0.5*z_sigma).exp().mean(), sync_dist=sync_dist)
        # self.log(f"{step}_x_pred_mean", x_pred.mean(), sync_dist=sync_dist)
        # self.log(f"{step}_x_pred_std", x_pred.std(), sync_dist=sync_dist)

        return loss

        

    def training_step(self, train_batch, batch_idx):
        
        if isinstance(train_batch, tuple) or isinstance(train_batch, list):
            V, F = train_batch        
            X_mesh = self.create_mesh(V, F)
            X = self.sample_points_from_meshes(X_mesh, self.hparams.num_samples)
        elif isinstance(train_batch, dict):
            X = train_batch['pointcloud']
        else:
            X = train_batch
        
        loss = self.compute_loss(X)

        return loss

    def validation_step(self, val_batch, batch_idx):
        
        if isinstance(val_batch, tuple) or isinstance(val_batch, list):
            V, F = val_batch        
            X_mesh = self.create_mesh(V, F)
            X = self.sample_points_from_meshes(X_mesh, self.hparams.num_samples)
        elif isinstance(val_batch, dict):
            X = val_batch['pointcloud']
        else:
            X = val_batch
        
        loss = self.compute_loss(X, step="val", sync_dist=True)
        

    def forward(self, x):        
        return self.encoder(x)

    def truncated_normal_(self, tensor, mean=0, std=1, trunc_std=2):
        """
        Taken from https://discuss.pytorch.org/t/implementing-truncated-normal-initializer/4778/15
        """
        size = tensor.shape
        tmp = tensor.new_empty(size + (4,)).normal_()
        valid = (tmp < trunc_std) & (tmp > -trunc_std)
        ind = valid.max(-1, keepdim=True)[1]
        tensor.data.copy_(tmp.gather(-1, ind).squeeze(-1))
        tensor.data.mul_(std).add_(mean)
        return tensor

    def sample(self, num_samples=1, intermediate_steps=0):

        # w = torch.randn([num_samples, self.hparams.embed_dim]).to(self.device)

        
        noise = torch.randn([num_samples, self.hparams.num_samples, 3]).to(self.device)
        # if self.hparams.truncate_std is not None:
        #     noise = self.truncated_normal_(noise, mean=0, std=1, trunc_std=self.hparams.truncate_std)
        
        # # Reverse: z <- w.
        # # z = self.flow(w, reverse=True).view(num_samples, -1)
        # z = self.flow.sample(num_samples)
        # return self.noise_scheduler.sample(context=z, flexibility=self.hparams.flexibility, intermediate_steps=intermediate_steps, net=self.diffusion, noise=noise)

        # batch_size, _ = w.size()
        # if self.hparams.truncate_std is not None:
        #     w = self.truncated_normal_(w, mean=0, std=1, trunc_std=self.hparams.truncate_std)
        # # Reverse: z <- w.
        # z = self.flow(w, reverse=True).view(num_samples, -1)
        
        z = self.flow.sample(num_samples)
        return self.noise_scheduler.sample(context=z, flexibility=self.hparams.flexibility, intermediate_steps=intermediate_steps, net=self.diffusion, noise=noise)
        # return self.diffusion.sample(self.hparams.num_samples, context=z, flexibility=self.hparams.flexibility, ret_traj=False, intermediate_steps=intermediate_steps)






<<<<<<< HEAD
class SaxiDDPMPCUNet(LightningModule):
    def __init__(self, **kwargs):
        super().__init__()
        self.save_hyperparameters()

        self.encoder = monai_nets.EfficientNetBN('efficientnet-b0', 
            pretrained=False, 
            spatial_dims=2, 
            in_channels=self.hparams.input_dim, 
            num_classes=self.hparams.embed_dim*2)

        self.proj_mu = ProjectionHead(self.hparams.embed_dim*2, hidden_dim=self.hparams.embed_dim, output_dim=self.hparams.embed_dim, dropout=self.hparams.dropout)
        self.proj_sigma = ProjectionHead(self.hparams.embed_dim*2, hidden_dim=self.hparams.embed_dim, output_dim=self.hparams.embed_dim, dropout=self.hparams.dropout)

        self.flow = SaxiCouplingFlow(
            features=self.hparams.embed_dim, 
            num_layers=14
        )

        self.diffnet = UNet2DConditionModel(
            in_channels=self.hparams.input_dim, 
            out_channels=self.hparams.input_dim, 
            cross_attention_dim=self.hparams.embed_dim, 
            flip_sin_to_cos=self.hparams.flip_sin_to_cos,
            time_embedding_type=self.hparams.time_embedding_type,
            freq_shift=self.hparams.freq_shift)
        

        self.loss_fn = nn.MSELoss()

        self.noise_scheduler = DDPMScheduler(num_train_timesteps=self.hparams.num_train_steps, 
                                             beta_schedule="linear",
                                             clip_sample=False,
                                             prediction_type='epsilon')
        
        self.sorter = HilbertSort3D(origin=torch.zeros(3), radius=self.hparams.hilbert_radius, bins=self.hparams.hilbert_bins)
    
    @staticmethod
    def add_model_specific_args(parent_parser):
        group = parent_parser.add_argument_group("SaxiDDPMPCUNet")

        group.add_argument("--lr", type=float, default=2e-6)
        group.add_argument('--weight_decay', help='Weight decay for optimizer', type=float, default=0.0001)
        
        # Encoder params
        group.add_argument("--num_samples", type=int, default=4096, help='Number of samples to take from the mesh to start the encoding')
        group.add_argument("--input_dim", type=int, default=3, help='Input dimension for the encoder')
        group.add_argument("--embed_dim", type=int, default=512, help='Embedding dimension')
        group.add_argument("--output_dim", type=int, default=3, help='Output dimension of the model')
        group.add_argument("--dropout", type=float, default=0.1, help='Dropout rate')
        
        group.add_argument("--num_train_steps", type=int, default=1000, help='Number of training steps for the noise scheduler')
        group.add_argument("--time_embedding_type", type=str, default='positional', help='Time embedding type', choices=['fourier', 'positional'])
        
        group.add_argument("--flip_sin_to_cos", type=int, default=1, help='Whether to flip sin to cos for Fourier time embedding.')
        group.add_argument("--freq_shift", type=int, default=0, help='Frequency shift for Fourier time embedding.')

        group.add_argument('--kl_weight', help='Weight for loss function', type=float, default=0.001)

        group.add_argument('--hilbert_radius', help='Weight for loss function', type=int, default=1.25)
        group.add_argument('--hilbert_bins', help='Weight for loss function', type=int, default=64)

        return parent_parser
    
    def configure_optimizers(self):
        optimizer = optim.AdamW(self.parameters(),
                                lr=self.hparams.lr,
                                weight_decay=self.hparams.weight_decay)        
        return optimizer
    
    def create_mesh(self, V, F):
        return Meshes(verts=V, faces=F)
    
    def sample_points_from_meshes(self, x_mesh, Ns, return_normals=False):
        return sample_points_from_meshes(x_mesh, Ns, return_normals=return_normals)

    def reparameterize_gaussian(self, mean, logvar):
        std = torch.exp(0.5 * logvar)
        eps = torch.randn(std.size()).to(mean)
        return mean + std * eps

    def gaussian_entropy(self, logvar):
        const = 0.5 * float(logvar.size(1)) * (1. + np.log(np.pi * 2))
        ent = 0.5 * logvar.sum(dim=1, keepdim=False) + const
        return ent

    def compute_loss(self, X, X_hat, z_sigma, z, step="train", sync_dist=False):
        
        # H[Q(z|X)]
        # loss_entropy = 0
        loss_entropy = -self.gaussian_entropy(logvar=z_sigma).mean()      # (B, )

        # P(z), Prior probability, parameterized by the flow: z -> w.
        loss_prior = -self.flow.log_prob(inputs=z).mean()

        # Negative ELBO of P(X|z)
        loss_recons = self.loss_fn(X, X_hat)

        loss = loss_recons + (loss_entropy + loss_prior) * self.hparams.kl_weight

        # self.log(f"{step}_loss_entropy", loss_entropy, sync_dist=sync_dist)
        self.log(f"{step}_loss_prior", loss_prior, sync_dist=sync_dist)
        self.log(f"{step}_loss_recons", loss_recons, sync_dist=sync_dist)        
        self.log(f"{step}_loss", loss, sync_dist=sync_dist)
        
        self.log(f"{step}_z_var", (0.5*z_sigma).exp().mean(), sync_dist=sync_dist)
        self.log(f"{step}_x_hat_mean", X_hat.mean(), sync_dist=sync_dist)
        self.log(f"{step}_x_hat_std", X_hat.std(), sync_dist=sync_dist)

        return loss

    def encode(self, X):
        h = self.encoder(X.permute(0, 2, 1).view(-1, 3, 64, 64).contiguous())
        z_mu = self.proj_mu(h)
        z_sigma = self.proj_sigma(h)
        z = self.reparameterize_gaussian(mean=z_mu, logvar=z_sigma) 
        return z, z_mu, z_sigma

    def training_step(self, train_batch, batch_idx):
        
        if isinstance(train_batch, tuple) or isinstance(train_batch, list):
            V, F = train_batch        
            X_mesh = self.create_mesh(V, F)
            X = self.sample_points_from_meshes(X_mesh, self.hparams.num_samples)
            X, _ = self.sorter(X)
        elif isinstance(train_batch, dict):
            X = train_batch['pointcloud']
        else:
            X = train_batch
        
        z, z_mu, z_sigma = self.encode(X)

        noise = torch.randn_like(X).to(self.device)

        timesteps = torch.randint(0, self.hparams.num_train_steps - 1, (X.shape[0],)).long().to(self.device)

        noisy_X = self.noise_scheduler.add_noise(X, noise=noise, timesteps=timesteps)

        X_hat = self(noisy_X.permute(0, 2, 1).view(-1, 3, 64, 64).contiguous(), timesteps=timesteps, context=z.unsqueeze(1))
        X_hat = X_hat.view(-1, 3, 64*64).permute(0, 2, 1).contiguous()

        loss = self.compute_loss(X=noise, X_hat=X_hat, z_sigma=z_sigma, z=z)

        return loss

    def validation_step(self, val_batch, batch_idx):
        
        if isinstance(val_batch, tuple) or isinstance(val_batch, list):
            V, F = val_batch        
            X_mesh = self.create_mesh(V, F)
            X = self.sample_points_from_meshes(X_mesh, self.hparams.num_samples)
            X, _ = self.sorter(X)
        elif isinstance(val_batch, dict):
            X = val_batch['pointcloud']
        else:
            X = val_batch
        
        z, z_mu, z_sigma = self.encode(X)

        noise = torch.randn_like(X).to(self.device)

        timesteps = torch.randint(0, self.hparams.num_train_steps - 1, (X.shape[0],)).long().to(self.device)

        noisy_X = self.noise_scheduler.add_noise(X, noise=noise, timesteps=timesteps)
        
        X_hat = self(noisy_X.permute(0, 2, 1).view(-1, 3, 64, 64).contiguous(), timesteps=timesteps, context=z.unsqueeze(1))
        X_hat = X_hat.view(-1, 3, 64*64).permute(0, 2, 1).contiguous()

        loss = self.compute_loss(X=noise, X_hat=X_hat, z_sigma=z_sigma, z=z, step="val", sync_dist=True)

    def forward(self, x: torch.tensor, timesteps: Union[torch.Tensor, float, int], context: Union[torch.Tensor, None] = None):

        if not torch.is_tensor(timesteps):
            timesteps = torch.tensor([timesteps], dtype=torch.long, device=self.device)
        elif torch.is_tensor(timesteps) and len(timesteps.shape) == 0:
            timesteps = timesteps[None].to(self.device)

        if timesteps.shape[0] != x.shape[0]:
            timesteps = timesteps.repeat(x.shape[0])
            
        return self.diffnet(sample=x, timestep=timesteps, encoder_hidden_states=context).sample

    def sample(self, num_samples=1, intermediate_steps=None, z=None):
        intermediates = []
        if intermediate_steps is None:
            num_diff_steps = self.hparams.num_train_steps
        else:
            num_diff_steps = int(self.hparams.num_train_steps/intermediate_steps)

        if z is None:
            z = self.flow.sample(num_samples) 

        X_t = torch.randn(z.shape[0], self.hparams.num_samples, self.hparams.input_dim).to(self.device)

        for i, t in enumerate(self.noise_scheduler.timesteps):

            
            x_hat = self(X_t.permute(0, 2, 1).view(-1, 3, 64, 64).contiguous(), timesteps=t, context=z.unsqueeze(1))  
            x_hat = x_hat.view(-1, 3, 64*64).permute(0, 2, 1).contiguous()

            # Update sample with step
            X_t = self.noise_scheduler.step(model_output=x_hat, timestep=t, sample=X_t).prev_sample
            # X_t = X_t.clone().detach()
            if intermediate_steps is not None and intermediate_steps > 0 and t % (self.hparams.num_train_steps//intermediate_steps) == 0:
                intermediates.append(X_t)

        return X_t, intermediates

class NeRFLightning(LightningModule):
    def __init__(self, **kwargs):
        super().__init__()
        self.save_hyperparameters()

        # self.nerf = NeRF(input_dim=self.hparams.input_dim, 
        #     pos_dim=self.hparams.pos_dim, 
        #     view_dim=self.hparams.view_dim, 
        #     hidden_dim=self.hparams.hidden_dim)

        self.nerf = NeRF(pos_enc_dim=63, 
            view_enc_dim=27, 
            hidden=256)

        self.loss_fn = nn.MSELoss()

    @staticmethod
    def add_model_specific_args(parent_parser):
        group = parent_parser.add_argument_group("NeRF - Neural Radiance Fields")

        group.add_argument("--lr", type=float, default=1e-3)
        group.add_argument('--gamma', help='Gamma value for scheduler', type=float, default=0.99)
        
        # Encoder params
        # group.add_argument("--num_samples", type=int, default=-1, help='Number of samples to take from the input images for training')
        group.add_argument("--input_dim", type=int, default=3, help='Input dimension for the model')
        group.add_argument("--pos_dim", type=int, default=10, help='Positional encoding output dimension for the coordinates')
        group.add_argument("--view_dim", type=int, default=4, help='Positional encoding output dimension of the view directions')
        group.add_argument("--hidden_dim", type=int, default=256, help='Hidden dimension for the MLPs')
        group.add_argument("--dropout", type=float, default=0.1, help='Dropout rate')

        group.add_argument("--fx", type=float, default=1111.1110311937682, help='Camera intrinsics fx')
        group.add_argument("--fy", type=float, default=1111.1110311937682, help='Camera intrinsics fy')
        group.add_argument("--cx", type=float, default=400.0, help='Camera intrinsics cx')
        group.add_argument("--cy", type=float, default=400.0, help='Camera intrinsics cy')
        group.add_argument("--width", type=int, default=800, help='Image width')
        group.add_argument("--height", type=int, default=800, help='Image height')

        group.add_argument("--near", type=float, default=1.0, help='Near clipping plane')
        group.add_argument("--far", type=float, default=6.0, help='Far clipping plane')
        group.add_argument("--nb_bins", type=int, default=64, help='Number of bins for the volume rendering')

        return parent_parser
    def configure_optimizers(self):

        optimizer = optim.AdamW(self.parameters(), lr=self.hparams.lr)

        return optimizer
        
        # optimizer = optim.Adam(self.parameters(), lr=self.hparams.lr)
        # scheduler = optim.lr_scheduler.ExponentialLR(optimizer, gamma=self.hparams.gamma)

        # return {'optimizer': optimizer, 'lr_scheduler': {'scheduler': scheduler}}

        # The ReduceLROnPlateau scheduler requires a monitor

        # optimizer = Adam(...)
        # return {
        #     "optimizer": optimizer,
        #     "lr_scheduler": {
        #         "scheduler": ReduceLROnPlateau(optimizer, ...),
        #         "monitor": "metric_to_track",
        #         "frequency": "indicates how often the metric is updated",
        #         # If "monitor" references validation metrics, then "frequency" should be set to a
        #         # multiple of "trainer.check_val_every_n_epoch".
        #     },
        # }

    def generate_rays(self, c2w):
        """
        Generate rays for a given camera configuration.

        Args:
            c2w: Camera-to-world transformation matrix (4x4).

        Returns:
            rays_o: Ray origins (H*W, 3).
            rays_d: Ray directions (H*W, 3).
        """

        batch_size = c2w.shape[0]
        device = self.device  # Get the device of c2w
        focal = self.hparams.fx
        W = self.hparams.width
        H = self.hparams.height
        # print(type(H), type(W), type(focal), type(c2w))

        i, j = torch.meshgrid(
            torch.arange(W, dtype=torch.float32, device=device),
            torch.arange(H, dtype=torch.float32, device=device),
            indexing='xy'
        )
        dirs = torch.stack(
            [(i - W * .5) / focal, -(j - H * .5) / focal, -torch.ones_like(i, device = device)], -1
        ).unsqueeze(0).repeat(batch_size, 1, 1, 1)
        
        rays_d = torch.bmm(dirs.view(batch_size, -1, 3), c2w[:, :3, :3].transpose(-1, -2))
        
        rays_o = c2w[:, :3, -1].unsqueeze(1).expand(rays_d.shape)

        return rays_o, rays_d

    def render_rays(self, rays_o, rays_d, rand=False):

        near = self.hparams.near
        far = self.hparams.far
        N_samples = self.hparams.nb_bins
        
        N_rays = rays_o.shape[1]
        rays_o = rays_o[0]
        rays_d = rays_d[0]

        # Sampling
        z_vals = torch.linspace(near, far, steps=N_samples, device=self.device)
        

        if rand:
            z_vals += torch.rand(*z_vals.shape[:-1], N_samples, device=self.device) * (far - near) / N_samples

        pts = rays_o[...,None,:] + rays_d[...,None,:] * z_vals[...,:,None]

        # Normalize view directions
        view_dirs = rays_d[..., None, :].expand(pts.shape)
        
        rgb, sigma = self(pts, view_dirs)

        sigma = sigma.squeeze(-1) 

        # Improved volume rendering
        # dists = z_vals[..., 1:] - z_vals[..., :-1]  # Shape: [batch, N_samples-1]
        dists = torch.diff(z_vals, dim=-1)
        dists = torch.cat([dists, torch.tensor([dists[-1]], device=self.device)], -1)

        # No need to manually expand dists as broadcasting will handle it
        alpha = 1. - torch.exp(-sigma * dists)  # Shape: [batch, N_samples]

        alpha_shifted = torch.cat([torch.ones_like(alpha[:, :1]), 1-alpha+1e-10], -1) # [1, a1, a2, ...]

        weights = alpha * torch.cumprod(alpha_shifted, -1)[:, :-1] # (N_rays, N_samples_)
        weights_sum = weights.sum(1) # (N_rays), the accumulated opacity along the rays

        # Computing transmittance
        
        # T = torch.cat([torch.ones((N_rays, 1), device=self.device), torch.cumprod(1. - alpha, dim=-1)[..., :-1]], dim=-1)
        # print(cumprod.shape, cumprod_exclusive.shape)


        # ones_shape = (alpha.shape[0], 1)

        # T = torch.cumprod(
        #     torch.cat([
        #         torch.ones(ones_shape, device=self.device),
        #         1. - alpha + 1e-10
        #     ], dim=1),
        #     dim=1
        # )[:, :-1]  # Shape: [batch, N_samples, 1]

        # weights = (alpha * T)  # Shape: [batch, N_samples, 1]

        # Compute final colors and depths
        rgb_map = torch.sum(weights.unsqueeze(-1) * rgb, dim=1)  # Sum along sample dimension
        depth_map = torch.sum(weights * z_vals, dim=-1)  # Shape: [batch]
        acc_map = torch.sum(weights, dim=-1)  # Shape: [batch]

        return rgb_map.unsqueeze(0), depth_map.unsqueeze(0), acc_map.unsqueeze(0)

    # def render_rays(self, rays_o, rays_d, rand=False):
    #     near = self.hparams.near
    #     far = self.hparams.far
    #     nb_bins = self.hparams.nb_bins

    #     # Sampling z_vals (t in NeRF paper)
    #     z_vals = torch.linspace(near, far, steps=nb_bins, device=self.device)

    #     if rand:
    #         z_vals += (torch.rand_like(z_vals) - 0.5) * (far - near) / nb_bins  # Stratified sampling

    #     # Compute sample points along rays
    #     pts = rays_o[..., None, :] + rays_d[..., None, :] * z_vals[..., :, None]
    #     dirs = rays_d.unsqueeze(-2).expand(pts.shape)

    #     # Query network to get RGB values and density
    #     rgb, sigma = self(pts, dirs)

    #     # Compute intervals between z-values
    #     delta = torch.diff(z_vals, dim=-1)
    #     delta = torch.cat([delta, delta[..., -1:]], dim=-1)  # Maintain last interval

    #     # Compute alpha values for volume rendering
    #     alpha = 1.0 - torch.exp(-sigma.squeeze(-1) * delta)
    #     alpha = torch.clamp(alpha, 0.0, 1.0)  # Avoid numerical instability

    #     # Compute transmittance
    #     eps = torch.finfo(torch.float32).eps
    #     cumprod = torch.cumprod(1.0 - alpha + eps, dim=-1)
    #     exclusive_cumprod = torch.cat([torch.ones_like(alpha[..., :1]), cumprod[..., :-1]], dim=-1)

    #     # Compute weights for volume rendering
    #     weights = alpha * exclusive_cumprod

    #     # Render color, depth, and accumulation maps
    #     rgb_map = (weights.unsqueeze(-1) * rgb).sum(dim=-2)
    #     depth_map = (weights * z_vals).sum(dim=-1)
    #     acc_map = weights.sum(dim=-1)

    #     return rgb_map, depth_map, acc_map
        
        

    def training_step(self, train_batch, batch_idx):
        
        images, poses = train_batch
        
        ray_origins, ray_directions = self.generate_rays(poses)
        # ray_origins, ray_directions = self.get_rays(poses[0])

        # images = images.view(images.shape[0], images.shape[1], -1)
            
        # idx_samples = torch.randint(0, ray_origins.shape[1], (self.hparams.num_samples,), device=self.device)
        
        # ray_origins = ray_origins[:, idx_samples]
        # ray_directions = ray_directions[:, idx_samples]
        # images = images[:, :, idx_samples]

        rgb, _, _ = self.render_rays(ray_origins, ray_directions, rand=False)
        
        rgb = rgb.reshape(1, self.hparams.height, self.hparams.width, 3)
            
        loss = self.loss_fn(images, rgb)

        self.log("train_loss", loss)

        return loss

    def validation_step(self, val_batch, batch_idx):

        images, poses = val_batch
        
        ray_origins, ray_directions = self.generate_rays(poses)
        # ray_origins, ray_directions = self.get_rays(poses[0])

        # idx_samples = torch.randint(0, ray_origins.shape[1], (self.hparams.num_samples,), device=self.device)
        
        # ray_origins = ray_origins[:, idx_samples]
        # ray_directions = ray_directions[:, idx_samples]
        # images = images[:, :, idx_samples]

        rgb, _, _ = self.render_rays(ray_origins, ray_directions)   
        rgb = rgb.reshape(1, self.hparams.height, self.hparams.width, 3)
            
        loss = self.loss_fn(images, rgb)

        self.log("val_loss", loss, sync_dist=True)

    def forward(self, x_p: torch.tensor, x_v: torch.tensor):        
        return self.nerf(x_p, x_v)

class SaxiHilbertClassification(LightningModule):
    def __init__(self, **kwargs):
        super().__init__()
        self.save_hyperparameters()

        self.encoder = monai_nets.EfficientNetBN('efficientnet-b0', 
            pretrained=True, 
            spatial_dims=2, 
            in_channels=self.hparams.input_dim, 
            # num_classes=self.hparams.output_dim ## efficient net has 1000 output features
            )

        # self.fc = nn.Linear(1000, self.hparams.out_classes)

        self.classifier = nn.Sequential(
            nn.Dropout(self.hparams.dropout),
            nn.Linear(1000, self.hparams.hidden_dim),
            nn.GELU(),
            nn.Dropout(self.hparams.dropout),
            nn.Linear(self.hparams.hidden_dim, self.hparams.out_classes)
        )



        self.class_weights = None #torch.tensor(self.hparams.class_weights, dtype=torch.float32).cuda()
        self.loss = nn.CrossEntropyLoss()

        # self.cost_matrix = torch.tensor([[0, 1, 4, 9], [1, 0, 1, 4], [4, 1, 0, 1], [9, 4, 1, 0] ]).cuda() # 0: perfect classification; 1 not so bad; 4 bad; 9 very bad (0 with 3)
        # self.loss = OrdinalCostWeightedLoss(cost_matrix=self.cost_matrix, class_weights=self.class_weights)


        self.accuracy = torchmetrics.Accuracy(task='multiclass', num_classes=self.hparams.out_classes)

        self.output = []

        self.sorter = HilbertSort3D(origin=torch.zeros(3), radius=self.hparams.hilbert_radius, bins=self.hparams.hilbert_bins)
    
    @staticmethod
    def add_model_specific_args(parent_parser):
        group = parent_parser.add_argument_group("SaxiHilbertClassification")

        group.add_argument("--lr", type=float, default=2e-6)
        group.add_argument('--weight_decay', help='Weight decay for optimizer', type=float, default=0.01)
        
        # Encoder params
        group.add_argument("--input_dim", type=int, default=3, help='Input dimension for the encoder')
        group.add_argument("--embed_dim", type=int, default=512, help='Embedding dimension')
        group.add_argument("--hidden_dim", type=int, default=64, help='Embedding dimension')

        group.add_argument("--output_dim", type=int, default=256, help='Output dimension of the model')
        group.add_argument("--dropout", type=float, default=0.1, help='Dropout rate')
                
        # Hilbert space params
        group.add_argument('--hilbert_radius', help='Weight for loss function', type=int, default=1.25)
        group.add_argument('--hilbert_bins', help='Weight for loss function', type=int, default=64)

        # classification parameters
        group.add_argument("--out_classes", type=int, default=4, help='Number of output classes')

        return parent_parser

    def create_hilbert_representation(self,X_pc):
        value = np.sqrt(X_pc.shape[1])
        assert int(value) == self.hparams.hilbert_bins, f"Invalid Hilbert Bin Size: Found input shape of {int(value)} and bin is {self.hparams.hilbert_bins}"

        X, _ = self.sorter(X_pc)

        X = X.view(-1, 3, self.hparams.hilbert_bins, self.hparams.hilbert_bins).squeeze(0)
        
        mean = X.mean(dim=(2, 3), keepdim=True)
        std = X.std(dim=(2, 3), keepdim=True) + 1e-8
        X = (X - mean) / std

        return X

    def configure_optimizers(self):
        optimizer = optim.AdamW(self.parameters(),
                                lr=self.hparams.lr,
                                weight_decay=self.hparams.weight_decay)        
        return optimizer
    
    def compute_loss(self, X_hat, Y):
        return self.loss(X_hat, Y)

    def training_step(self, train_batch, batch_idx):
        
        X, Y = train_batch
        X = self.create_hilbert_representation(X)
        
        X_hat = self(X)

        loss = self.compute_loss(X_hat, Y)
        self.log("train_loss", loss)

        self.accuracy(X_hat, Y)
        self.log("train_acc", self.accuracy, batch_size=X_hat.shape[0], sync_dist=True) 

        return loss

    def validation_step(self, val_batch, batch_idx):
        
        X, Y = val_batch
        X = self.create_hilbert_representation(X)

        X_hat = self(X)

        loss = self.compute_loss(X_hat, Y)
        self.log("val_loss", loss)

        self.accuracy(X_hat, Y)
        print(torch.argmax(X_hat, dim=1), Y)

        self.log("val_acc", self.accuracy, batch_size=X_hat.shape[0], sync_dist=True) 

        return loss
    
    def test_step(self, test_batch, batch_idx):
        softmax = nn.Softmax(dim=1)

        X, Y = test_batch
        X = self.create_hilbert_representation(X)
        
        X_hat = self(X)

        predictions = torch.argmax(X_hat, dim=1)
        # self.output.append([predictions,torch.argmax(Y, dim=1)])
        prob = softmax(X_hat).detach()
        self.output.append([predictions,Y, prob])

    def forward(self, x):
        x = self.encoder(x)
        # x = self.fc(x)
        x = self.classifier(x)
        return x



class SaxiHFBClassification(LightningModule):
    def __init__(self, **kwargs):
        super().__init__()
        self.save_hyperparameters()
        
        self.effnet = monai.networks.nets.EfficientNetBN('efficientnet-b0', spatial_dims=2, in_channels=4, num_classes=self.hparams.output_dim)
        ## Old
        # Point Cloud branch
        # self.encoder = monai.networks.nets.EfficientNetBN('efficientnet-b0', spatial_dims=2, in_channels=3, num_classes=self.hparams.output_dim)
        self.pc_channel_generator = nn.Conv2d(3, 1, kernel_size=3, padding=1, bias=True)


        ## multiview branch
        self.convnet = TimeDistributed(self.effnet)
        self.mha_fb = nn.MultiheadAttention(self.hparams.output_dim, self.hparams.num_heads, dropout=self.hparams.dropout, batch_first=True)         
        self.ff_fb = FeedForward(self.hparams.output_dim, hidden_dim=self.hparams.hidden_dim, dropout=self.hparams.dropout)
        self.attn_fb = SelfAttention(self.hparams.output_dim, self.hparams.hidden_dim)


        #  Classification head
        self.classifier = nn.Sequential(
            nn.Dropout(self.hparams.dropout),
            nn.Linear(self.hparams.output_dim*2, self.hparams.hidden_dim),
            nn.GELU(),
            nn.Dropout(self.hparams.dropout),
            nn.Linear(self.hparams.hidden_dim, self.hparams.out_classes)
        )


        ## new 

        # # Shared feature extractor (backbone without final classifier)
        # self.shared_backbone = monai.networks.nets.EfficientNetBN( 'efficientnet-b0', spatial_dims=2, in_channels=4)

        # # Remove the final classification layer to get feature extractor
        # self.shared_backbone.classifier = torch.nn.Identity()

        # self.pc = torch.nn.Linear(1000, self.hparams.output_dim)  # EfficientNet-B0 has 1000 features

        # self.pc_adapter = nn.Conv2d(4, 3, kernel_size=1, bias=False)
        # self.mv = torch.nn.Linear(1000, self.hparams.output_dim)

        # # Multiview with TimeDistributed
        # self.convnet = TimeDistributed(self.shared_backbone)
        # self.mha_fb = torch.nn.MultiheadAttention(self.hparams.output_dim, self.hparams.num_heads, dropout=self.hparams.dropout, batch_first=True)         
        # self.ff_fb = FeedForward(self.hparams.output_dim, hidden_dim=self.hparams.hidden_dim, dropout=self.hparams.dropout)
        # self.attn_fb = SelfAttention(self.hparams.output_dim, self.hparams.hidden_dim)
        
        
        # self.classifier = nn.Sequential(
        #     nn.Dropout(self.hparams.dropout),
        #     nn.Linear(self.hparams.output_dim*2, self.hparams.hidden_dim),
        #     nn.GELU(),
        #     nn.Dropout(self.hparams.dropout),
        #     nn.Linear(self.hparams.hidden_dim, self.hparams.out_classes)
        # )



        self.class_weights = torch.tensor(self.hparams.class_weights, dtype=torch.float32).cuda()
        self.loss = torch.nn.CrossEntropyLoss(self.class_weights, label_smoothing=0.1)

        # self.cost_matrix = torch.tensor([ [0, 1, 4, 9], [1, 0, 1, 4], [4, 1, 0, 1], [9, 4, 1, 0] ]).cuda()# 0: perfect lassification; 1 not so bad; 4 bad; 9 very bad (0 with 3)
        # self.loss = OrdinalCostWeightedLoss(cost_matrix=self.cost_matrix, class_weights=self.class_weights)
        self.accuracy = torchmetrics.Accuracy(task='multiclass', num_classes=self.hparams.out_classes)

        self.output = []

        self.sorter = HilbertSort3D(origin=torch.zeros(3), radius=self.hparams.hilbert_radius, bins=self.hparams.hilbert_bins)
    
        cameras = FoVPerspectiveCameras()

        raster_settings = RasterizationSettings(image_size=self.hparams.image_size, blur_radius=0, faces_per_pixel=1,max_faces_per_bin=200000)        
        rasterizer = MeshRasterizer(cameras=cameras, raster_settings=raster_settings)
        lights = AmbientLights()
        self.renderer = MeshRenderer(rasterizer=rasterizer,shader=HardPhongShader(cameras=cameras, lights=lights))
        self.ico_sphere(radius=self.hparams.radius, subdivision_level=self.hparams.subdivision_level)



    @staticmethod
    def add_model_specific_args(parent_parser):
        group = parent_parser.add_argument_group("SaxiHilbertClassification")

        group.add_argument("--lr", type=float, default=2e-6)
        group.add_argument('--weight_decay', help='Weight decay for optimizer', type=float, default=0.001)
        
        # Encoder params
        group.add_argument("--input_dim", type=int, default=3, help='Input dimension for the encoder')
        group.add_argument("--embed_dim", type=int, default=256, help='Embedding dimension')
        group.add_argument("--hidden_dim", type=int, default=64, help='Embedding dimension')
        group.add_argument("--num_heads", type=int, default=128, help='Number of attention heads for the encoder')

        group.add_argument("--output_dim", type=int, default=128, help='Output dimension of the model')
        group.add_argument("--dropout", type=float, default=0.2, help='Dropout rate')
                
        # Hilbert space params
        group.add_argument('--hilbert_radius', help='Weight for loss function', type=int, default=1.25)
        group.add_argument('--hilbert_bins', help='Weight for loss function', type=int, default=64)
        
        # multiview
        group.add_argument("--image_size", type=int, default=224, help='Image size for rendering')
        group.add_argument("--radius", type=float, default=1.4, help='Radius of the icosphere/camera positions')
        group.add_argument("--subdivision_level", type=int, default=2, help='Subdivision level of the ico sphere')

        # classification parameters
        group.add_argument("--out_classes", type=int, default=4, help='Number of output classes')

        return parent_parser

    def create_hilbert_representation(self,X_pc):
        value = np.sqrt(X_pc.shape[1])
        assert int(value) == self.hparams.hilbert_bins, f"Invalid Hilbert Bin Size: Found input shape of {int(value)} and bin is {self.hparams.hilbert_bins}"

        X, _ = self.sorter(X_pc)

        X = X.view(-1, 3, self.hparams.hilbert_bins, self.hparams.hilbert_bins)
        if X.dim() == 5:
            X = X.squeeze(0)
        
        mean = X.mean(dim=(2, 3), keepdim=True)
        std = X.std(dim=(2, 3), keepdim=True) + 1e-8
        X = (X - mean) / std

        return X

    def configure_optimizers(self):
        optimizer = optim.AdamW(self.parameters(),
                                lr=self.hparams.lr,
                                weight_decay=self.hparams.weight_decay)        
        return optimizer
    
    def ico_sphere(self, radius=1.1, subdivision_level=1):
        # Create an icosphere
        ico_verts, ico_faces, ico_edges = utils.PolyDataToTensors(utils.CreateIcosahedronSubdivided(radius=radius, sl=subdivision_level))
        ico_verts = ico_verts.to(torch.float32)

        for idx, v in enumerate(ico_verts):
            if (torch.abs(torch.sum(v)) == radius):
                ico_verts[idx] = v + torch.tensor([-1.2447e-05, -3.7212e-06, -1.5617e-06])
        
        self.register_buffer("ico_verts", ico_verts)

    def to(self, device=None):
        # Move the renderer to the specified device
        self.renderer = self.renderer.to(device)
        return super().to(device)
    
    def configure_optimizers(self):
        optimizer = optim.AdamW(self.parameters(),
                                lr=self.hparams.lr,
                                weight_decay=self.hparams.weight_decay)        
        return optimizer
    
    def create_mesh(self, V, F, CN=None):
        
        if CN is not None:
            textures = TexturesVertex(verts_features=CN.to(torch.float32))
            return Meshes(verts=V, faces=F, textures=textures)
        return Meshes(verts=V, faces=F)
    
    def sample_points_from_meshes(self, x_mesh, Ns, return_normals=False):
        if return_normals:
            x, x_N = sample_points_from_meshes(x_mesh, Ns, return_normals=True)
            return x, x_N
        return sample_points_from_meshes(x_mesh, Ns)
    
    def render(self, meshes):
        # Render the input surface mesh to an image
        
        X = []
        PF = []

        for camera_position in self.ico_verts:
            camera_position = camera_position.unsqueeze(0)
            R = look_at_rotation(camera_position, device=self.device)  # (1, 3, 3)
            T = -torch.bmm(R.transpose(1, 2), camera_position[:,:,None])[:, :, 0]   # (1, 3)
            images = self.renderer(meshes_world=meshes.clone(), R=R, T=T)        
            fragments = self.renderer.rasterizer(meshes.clone())
            pix_to_face = fragments.pix_to_face
            zbuf = fragments.zbuf
            images = torch.cat([images[:,:,:,0:3], zbuf], dim=-1)
            images = images.permute(0,3,1,2)
            pix_to_face = pix_to_face.permute(0,3,1,2)
            X.append(images.unsqueeze(1))
            PF.append(pix_to_face.unsqueeze(1))
        
        X = torch.cat(X, dim=1)
        PF = torch.cat(PF, dim=1)        

        return X, PF


    def compute_loss(self, X_hat, Y):
        return self.loss(X_hat, Y)

    def training_step(self, train_batch, batch_idx):
        
        X, V,F,CN, Y = train_batch
        X_mesh = self.create_mesh(V, F, CN)
        X_views, X_PF = self.render(X_mesh)

        X_pc = self.create_hilbert_representation(X)
        
        X_hat = self(X_pc, X_views)

        loss = self.compute_loss(X_hat, Y)
        self.log("train_loss", loss)

        self.accuracy(X_hat, Y)
        print(torch.argmax(X_hat, dim=1), Y)
        self.log("train_acc", self.accuracy, batch_size=X_hat.shape[0], sync_dist=True) 

        return loss

    def validation_step(self, val_batch, batch_idx):
        
        X, V,F,CN, Y = val_batch
        X_mesh = self.create_mesh(V, F, CN)
        X_views, X_PF = self.render(X_mesh)

        X_pc = self.create_hilbert_representation(X)

        X_hat = self(X_pc, X_views)
        
        loss = self.compute_loss(X_hat, Y)
        self.log("val_loss", loss)

        self.accuracy(X_hat, Y)
        self.log("val_acc", self.accuracy, batch_size=X_hat.shape[0], sync_dist=True) 

        return loss
    
    def test_step(self, test_batch, batch_idx):
        softmax = nn.Softmax(dim=1)

        X, V,F,CN, Y = test_batch
        X_mesh = self.create_mesh(V, F, CN)
        X_views, X_PF = self.render(X_mesh)

        X_pc = self.create_hilbert_representation(X)
        
        X_hat = self(X_pc, X_views)
        # return X_hat

        predictions = torch.argmax(X_hat, dim=1)
        # self.output.append([predictions,torch.argmax(Y, dim=1)])
        prob = softmax(X_hat).detach()
        self.output.append([predictions,Y, prob])

    def forward(self, X_pc, X_views):
        # # point-cloud block
        # x = self.encoder(X_pc)
        # # multi-view block
        # x_fb = self.convnet(X_views)

        # Point cloud branch
        learned_channel = self.pc_channel_generator(X_pc)
        X_pc_4ch = torch.cat([X_pc, learned_channel], dim=1)

        x = self.effnet(X_pc_4ch)
        # x = self.pc(x)

        # Multiview branch  
        x_fb = self.convnet(X_views)  # TimeDistributed backbone
        # x_fb = self.mv(x_fb)
        x_fb = self.ff_fb(x_fb)
        x_fb, x_fb_mha_s = self.mha_fb(x_fb, x_fb, x_fb)
        x_fb, x_fb_s = self.attn_fb(x_fb, x_fb)

        x = torch.cat([x, x_fb], dim=1)
        x = self.classifier(x)

        return x
class SaxiMHAFBClassification_H(LightningModule):
=======
class NeRFLightning(LightningModule):
>>>>>>> b5e7ab95
    def __init__(self, **kwargs):
        super().__init__()
        self.save_hyperparameters()
        self.output = []


        self.encoder = MHAFBEncoder(input_dim=self.hparams.input_dim, 
                                      hidden_dim=self.hparams.hidden_dim,
                                      embed_dim=self.hparams.embed_dim, 
                                      num_heads=self.hparams.num_heads, 
                                      output_dim=self.hparams.output_dim, 
                                      sample_levels=self.hparams.sample_levels, 
                                      dropout=self.hparams.dropout, 
                                      K=self.hparams.K)
        
        # self.sorter = HilbertSort3D(origin=torch.zeros(3), radius=self.hparams.hilbert_radius, bins=self.hparams.hilbert_bins)

        
        self.attn = SelfAttention(self.hparams.output_dim, self.hparams.hidden_dim)
        self.ff = FeedForward(self.hparams.output_dim, hidden_dim=self.hparams.hidden_dim, dropout=self.hparams.dropout)

        effnet = monai.networks.nets.EfficientNetBN('efficientnet-b0', spatial_dims=2, in_channels=4, num_classes=self.hparams.output_dim)
        self.convnet = TimeDistributed(effnet)
        self.mha_fb = nn.MultiheadAttention(self.hparams.output_dim, self.hparams.num_heads, dropout=self.hparams.dropout, batch_first=True)         
        self.ff_fb = FeedForward(self.hparams.output_dim, hidden_dim=self.hparams.hidden_dim, dropout=self.hparams.dropout)
        self.attn_fb = SelfAttention(self.hparams.output_dim, self.hparams.hidden_dim)

        self.fc = nn.Linear(self.hparams.output_dim*2, self.hparams.out_classes)
        
        cameras = FoVPerspectiveCameras()

        raster_settings = RasterizationSettings(image_size=self.hparams.image_size, blur_radius=0, faces_per_pixel=1,max_faces_per_bin=200000)        
        rasterizer = MeshRasterizer(cameras=cameras, raster_settings=raster_settings)
        lights = AmbientLights()
        self.renderer = MeshRenderer(rasterizer=rasterizer,shader=HardPhongShader(cameras=cameras, lights=lights))
        self.ico_sphere(radius=self.hparams.radius, subdivision_level=self.hparams.subdivision_level)
        
        # self.cost_matrix = torch.tensor([ [0, 1, 4, 9], [1, 0, 1, 4], [4, 1, 0, 1], [9, 4, 1, 0] ]).cuda()# 0: perfect lassification; 1 not so bad; 4 bad; 9 very bad (0 with 3)
        # self.loss = OrdinalCostWeightedLoss(cost_matrix=self.cost_matrix, class_weights=self.class_weights)

        self.loss = nn.CrossEntropyLoss()
        
        self.accuracy = torchmetrics.Accuracy(task='multiclass', num_classes=self.hparams.out_classes)

        # centers = torch.tensor([12.5000, 37.5000, 62.5000, 87.5000], dtype=torch.float32)
        # self.register_buffer("centers", centers)
        # widths = torch.tensor([12.5000, 12.5000, 12.5000, 12.5000], dtype=torch.float32)
        # self.register_buffer("widths", widths)
        
    @staticmethod
    def add_model_specific_args(parent_parser):
        group = parent_parser.add_argument_group("SaxiMHAFBClassification")

        group.add_argument("--lr", type=float, default=1e-4)
        group.add_argument('--weight_decay', help='Weight decay for optimizer', type=float, default=0.01)
        
        # Encoder parameters
        
        group.add_argument("--input_dim", type=int, default=3, help='Input dimension for the encoder')
        group.add_argument("--embed_dim", type=int, default=256, help='Embedding dimension')
        group.add_argument("--hidden_dim", type=int, default=64, help='Embedding dimension')
        group.add_argument("--image_size", type=int, default=224, help='Image size for rendering')
        group.add_argument("--radius", type=float, default=1.6, help='Radius of the icosphere/camera positions')
        group.add_argument("--subdivision_level", type=int, default=2, help='Subdivision level of the ico sphere')
        group.add_argument("--K", type=int, default=128, help='Top K nearest neighbors to consider in the encoder')
        group.add_argument("--num_heads", type=int, default=256, help='Number of attention heads for the encoder')
        group.add_argument("--output_dim", type=int, default=256, help='Output dimension from the encoder')        
        group.add_argument("--sample_levels", type=int, default=[4096, 2048, 512, 128], nargs="+", help='Number of sampling levels in the encoder')                
        group.add_argument("--dropout", type=float, default=0.1, help='Dropout rate')
        
        # Hilbert space params
        group.add_argument('--hilbert_radius', help='Weight for loss function', type=int, default=1.25)
        group.add_argument('--hilbert_bins', help='Weight for loss function', type=int, default=64)

        # classification parameters
        group.add_argument("--out_classes", type=int, default=4, help='Number of output classes')

        return parent_parser
    
    def ico_sphere(self, radius=1.1, subdivision_level=1):
        # Create an icosphere
        ico_verts, ico_faces, ico_edges = utils.PolyDataToTensors(utils.CreateIcosahedronSubdivided(radius=radius, sl=subdivision_level))
        ico_verts = ico_verts.to(torch.float32)

        for idx, v in enumerate(ico_verts):
            if (torch.abs(torch.sum(v)) == radius):
                ico_verts[idx] = v + torch.tensor([-1.2447e-05, -3.7212e-06, -1.5617e-06])
        
        self.register_buffer("ico_verts", ico_verts)

    def to(self, device=None):
        # Move the renderer to the specified device
        self.renderer = self.renderer.to(device)
        return super().to(device)
    
    def configure_optimizers(self):
        optimizer = optim.AdamW(self.parameters(),
                                lr=self.hparams.lr,
                                weight_decay=self.hparams.weight_decay)        
        return optimizer
    
    def create_mesh(self, V, F, CN=None):
        
        if CN is not None:
            textures = TexturesVertex(verts_features=CN.to(torch.float32))
            return Meshes(verts=V, faces=F, textures=textures)
        return Meshes(verts=V, faces=F)
    
    def sample_points_from_meshes(self, x_mesh, Ns, return_normals=False):
        if return_normals:
            x, x_N = sample_points_from_meshes(x_mesh, Ns, return_normals=True)
            return x, x_N
        return sample_points_from_meshes(x_mesh, Ns)
    
    def sample_uniform(self, V, Ns):
        x_v_fixed = []
        for v in V:
            # remove the potention 0 paddign of collate_fn
            non_zeros_idx = torch.nonzero(v)[:,0]
            v_non_zeros = v[non_zeros_idx,:]

            sampled_indices = np.random.choice(v_non_zeros.shape[0], Ns, replace=False)
            x_v_fixed.append(v_non_zeros[sampled_indices])
        return torch.stack(x_v_fixed)

    def render(self, meshes):
        # Render the input surface mesh to an image
        
        X = []
        PF = []

        for camera_position in self.ico_verts:
            camera_position = camera_position.unsqueeze(0)
            R = look_at_rotation(camera_position, device=self.device)  # (1, 3, 3)
            T = -torch.bmm(R.transpose(1, 2), camera_position[:,:,None])[:, :, 0]   # (1, 3)
            images = self.renderer(meshes_world=meshes.clone(), R=R, T=T)        
            fragments = self.renderer.rasterizer(meshes.clone())
            pix_to_face = fragments.pix_to_face
            zbuf = fragments.zbuf
            images = torch.cat([images[:,:,:,0:3], zbuf], dim=-1)
            images = images.permute(0,3,1,2)
            pix_to_face = pix_to_face.permute(0,3,1,2)
            X.append(images.unsqueeze(1))
            PF.append(pix_to_face.unsqueeze(1))
        
        X = torch.cat(X, dim=1)
        PF = torch.cat(PF, dim=1)        

        return X, PF
    
    def create_hilbert_representation(self,X_pc):
        value = np.sqrt(X_pc.shape[1])
        assert int(value) == self.hparams.hilbert_bins, f"Invalid Hilbert Bin Size: Found input shape of {int(value)} and bin is {self.hparams.hilbert_bins}"

        X, _ = self.sorter(X_pc)

        X = X.view(-1, 3, self.hparams.hilbert_bins, self.hparams.hilbert_bins)
        if X.dim() == 5:
            X = X.squeeze(0)
        
        mean = X.mean(dim=(2, 3), keepdim=True)
        std = X.std(dim=(2, 3), keepdim=True) + 1e-8
        X = (X - mean) / std

        return X

    def compute_loss(self, X_hat, Y):
        return self.loss(X_hat, Y)
    
    def soft_class_probabilities(self, values):
        # Calculate unscaled probabilities using a Gaussian-like function
        # Here, we use the negative squared distance scaled by width as logits
        values = values.unsqueeze(-1)
        logits = -(values - self.centers) ** 2 / (2 * self.widths ** 2)
        
        # Apply softmax to convert logits into probabilities
        probabilities = F.softmax(logits, dim=1)
        
        return probabilities

    def training_step(self, train_batch, batch_idx):
        X_pc, V, F, CN, Y = train_batch
        # X_pc = self.create_hilbert_representation(X)

        # Y = self.soft_class_probabilities(Y)
        
        X_mesh = self.create_mesh(V, F, CN)
        # X_pc = self.sample_points_from_meshes(X_mesh, self.hparams.sample_level)
        X_views, X_PF = self.render(X_mesh)
        # x_v_fixed = self.sample_uniform(X_mesh.verts_list(), self.hparams.sample_level)


        X_hat = self(X_pc, X_views)
        loss = self.compute_loss(X_hat, Y)
        
        self.log("train_loss", loss)
        # self.accuracy(X_hat, torch.argmax(Y, dim=1))
        self.accuracy(X_hat, Y)
        self.log("train_acc", self.accuracy, batch_size=V.shape[0], sync_dist=True) 

        return loss

    def validation_step(self, val_batch, batch_idx):
        
        X_pc, V, F, CN, Y = val_batch
        # X_pc = self.create_hilbert_representation(X)

        # Y = self.soft_class_probabilities(Y)
        
        X_mesh = self.create_mesh(V, F, CN)
        
        # X_pc = self.sample_points_from_meshes(X_mesh, self.hparams.sample_level)
        X_views, X_PF = self.render(X_mesh)
        # x_v_fixed = self.sample_uniform(X_mesh.verts_list(), self.hparams.sample_level)

        X_hat = self(X_pc, X_views)

        loss = self.compute_loss(X_hat, Y)
        
        self.log("val_loss", loss, sync_dist=True)
        # self.accuracy(X_hat, torch.argmax(Y, dim=1))
        self.accuracy(X_hat, Y)

        self.log("val_acc", self.accuracy, batch_size=V.shape[0], sync_dist=True)

    def forward(self, X_pc, X_views):
    # def forward(self, X_mesh):
        x, x_w = self.encoder(X_pc)        
        x = self.ff(x)
        x, x_s = self.attn(x, x)        


        x_fb = self.convnet(X_views)
        x_fb = self.ff_fb(x_fb)
        x_fb, x_fb_mha_s = self.mha_fb(x_fb, x_fb, x_fb)
        x_fb, x_fb_s = self.attn_fb(x_fb, x_fb)

        x = torch.cat([x, x_fb], dim=1)

        x = self.fc(x)
        return x

    def test_step(self, val_batch, batch_idx):
        
        X_pc, V, F, CN, Y = val_batch
        # X_pc = self.create_hilbert_representation(X)

        # Y = self.soft_class_probabilities(Y)
        softmax = nn.Softmax(dim=1)
        
        X_mesh = self.create_mesh(V, F, CN)
        # X_pc = self.sample_points_from_meshes(X_mesh, self.hparams.sample_level)
        X_views, X_PF = self.render(X_mesh)
        # x_v_fixed = self.sample_uniform(X_mesh.verts_list(), self.hparams.sample_level)

        X_hat = self(X_pc, X_views)

        loss = self.compute_loss(X_hat, Y)
        predictions = torch.argmax(X_hat, dim=1)
        # self.output.append([predictions,torch.argmax(Y, dim=1)])
        prob = softmax(X_hat).detach()
        self.output.append([predictions,Y, prob])
        # return output 

    def on_test_epoch_end(self):
        y_pred = []
        y_true = []
        probs = []
        for ele in self.output:
            y_pred += ele[0].tolist()
            y_true += ele[1].tolist()
            probs += ele[2].to_list()

        self.y_pred = y_pred
        self.y_true = y_true

        out = os.path.join(self.hparams.out, os.path.basename(self.hparams.model))
        utils.save_results_to_csv(self.hparams.csv_test, self.y_pred, self.y_true, out)
        self.output = []


class SaxiMHAFBClassification_VH(LightningModule):
    def __init__(self, **kwargs):
        super().__init__()
        self.save_hyperparameters()
        self.output = []


        self.encoder = MHFBAIdxEncoder(input_dim=self.hparams.input_dim, 
                                    output_dim=self.hparams.output_dim,
                                    K=self.hparams.K,
                                    num_heads=self.hparams.num_heads,
                                    stages=self.hparams.stages,
                                    dropout=self.hparams.dropout,
                                    pooling_factor=self.hparams.pooling_factor,
                                    pooling_hidden_dim=self.hparams.pooling_hidden_dim, 
                                    score_pooling=False)
        
        self.attn = SelfAttention(self.hparams.output_dim, self.hparams.hidden_dim)

        effnet = monai.networks.nets.EfficientNetBN('efficientnet-b0', spatial_dims=2, in_channels=4, num_classes=self.hparams.output_dim)
        self.convnet = TimeDistributed(effnet)
        self.mha_fb = nn.MultiheadAttention(self.hparams.output_dim, self.hparams.num_heads[-1], dropout=self.hparams.dropout, batch_first=True)
        self.attn_fb = SelfAttention(self.hparams.output_dim, self.hparams.hidden_dim)

        self.fc = nn.Linear(self.hparams.output_dim*2, self.hparams.out_classes)
        
        cameras = FoVPerspectiveCameras()

        raster_settings = RasterizationSettings(image_size=self.hparams.image_size, blur_radius=0, faces_per_pixel=1,max_faces_per_bin=200000)        
        rasterizer = MeshRasterizer(cameras=cameras, raster_settings=raster_settings)
        lights = AmbientLights()
        self.renderer = MeshRenderer(rasterizer=rasterizer,shader=HardPhongShader(cameras=cameras, lights=lights))
        self.ico_sphere(radius=self.hparams.radius, subdivision_level=self.hparams.subdivision_level)
        
        # self.cost_matrix = torch.tensor([ [0, 1, 4, 9], [1, 0, 1, 4], [4, 1, 0, 1], [9, 4, 1, 0] ]).cuda()# 0: perfect lassification; 1 not so bad; 4 bad; 9 very bad (0 with 3)
        # self.loss = OrdinalCostWeightedLoss(cost_matrix=self.cost_matrix, class_weights=self.class_weights)

        self.loss = nn.CrossEntropyLoss()
        
        self.accuracy = torchmetrics.Accuracy(task='multiclass', num_classes=self.hparams.out_classes)
        
    @staticmethod
    def add_model_specific_args(parent_parser):
        group = parent_parser.add_argument_group("SaxiMHAFBClassification")

        group.add_argument("--lr", type=float, default=1e-4)
        group.add_argument('--weight_decay', help='Weight decay for optimizer', type=float, default=0.01)
        
        # Encoder parameters
        
        group.add_argument("--input_dim", type=int, default=3, help='Input dimension for the encoder')
        group.add_argument("--embed_dim", type=int, default=256, help='Embedding dimension')
        group.add_argument("--hidden_dim", type=int, default=64, help='Embedding dimension')
        group.add_argument("--image_size", type=int, default=224, help='Image size for rendering')
        group.add_argument("--radius", type=float, default=1.35, help='Radius of the icosphere/camera positions')
        group.add_argument("--subdivision_level", type=int, default=2, help='Subdivision level of the ico sphere')
        group.add_argument("--K", type=int, nargs="+",  default=[27, 125, 125], help='Top K nearest neighbors to consider in the encoder')
        group.add_argument("--num_heads", type=int, default=[32, 64, 128], help='Number of attention heads for the encoder')
        group.add_argument("--stages", type=int, nargs="+", default=[32, 64, 128], help='Number of attention heads for the encoder')
        group.add_argument("--pooling_factor", type=int, nargs="+", default=[0.25, 0.25, 0.25], help='Number of attention heads for the encoder')
        group.add_argument("--pooling_hidden_dim", type=int, nargs="+", default=[4, 8, 16], help='')
        
        group.add_argument("--output_dim", type=int, default=256, help='Output dimension from the encoder')        
        group.add_argument("--sample_level", type=int, default=4096, help='Number of sampling levels in the encoder')                
        group.add_argument("--dropout", type=float, default=0.1, help='Dropout rate')

        # Hilbert space params
        group.add_argument('--hilbert_radius', help='Weight for loss function', type=int, default=1.25)
        group.add_argument('--hilbert_bins', help='Weight for loss function', type=int, default=64)

        # classification parameters
        group.add_argument("--out_classes", type=int, default=4, help='Number of output classes')

        return parent_parser
    
    def ico_sphere(self, radius=1.1, subdivision_level=1):
        # Create an icosphere
        ico_verts, ico_faces, ico_edges = utils.PolyDataToTensors(utils.CreateIcosahedronSubdivided(radius=radius, sl=subdivision_level))
        ico_verts = ico_verts.to(torch.float32)

        for idx, v in enumerate(ico_verts):
            if (torch.abs(torch.sum(v)) == radius):
                ico_verts[idx] = v + torch.tensor([-1.2447e-05, -3.7212e-06, -1.5617e-06])
        
        self.register_buffer("ico_verts", ico_verts)

    def to(self, device=None):
        # Move the renderer to the specified device
        self.renderer = self.renderer.to(device)
        return super().to(device)
    
    def configure_optimizers(self):
        optimizer = optim.AdamW(self.parameters(),
                                lr=self.hparams.lr,
                                weight_decay=self.hparams.weight_decay)        
        return optimizer
    
    def create_mesh(self, V, F, CN=None):
        
        if CN is not None:
            textures = TexturesVertex(verts_features=CN.to(torch.float32))
            return Meshes(verts=V, faces=F, textures=textures)
        return Meshes(verts=V, faces=F)
    
    def sample_points_from_meshes(self, x_mesh, Ns, return_normals=False):
        if return_normals:
            x, x_N = sample_points_from_meshes(x_mesh, Ns, return_normals=True)
            return x, x_N
        return sample_points_from_meshes(x_mesh, Ns)
    
    def sample_uniform(self, V, Ns):
        x_v_fixed = []
        for v in V:
            # remove the potention 0 paddign of collate_fn
            non_zeros_idx = torch.nonzero(v)[:,0]
            v_non_zeros = v[non_zeros_idx,:]

            sampled_indices = np.random.choice(v_non_zeros.shape[0], Ns, replace=False)
            x_v_fixed.append(v_non_zeros[sampled_indices])
        return torch.stack(x_v_fixed)

    def render(self, meshes):
        # Render the input surface mesh to an image
        
        X = []
        PF = []

        for camera_position in self.ico_verts:
            camera_position = camera_position.unsqueeze(0)
            R = look_at_rotation(camera_position, device=self.device)  # (1, 3, 3)
            T = -torch.bmm(R.transpose(1, 2), camera_position[:,:,None])[:, :, 0]   # (1, 3)
            images = self.renderer(meshes_world=meshes.clone(), R=R, T=T)        
            fragments = self.renderer.rasterizer(meshes.clone())
            pix_to_face = fragments.pix_to_face
            zbuf = fragments.zbuf
            images = torch.cat([images[:,:,:,0:3], zbuf], dim=-1)
            images = images.permute(0,3,1,2)
            pix_to_face = pix_to_face.permute(0,3,1,2)
            X.append(images.unsqueeze(1))
            PF.append(pix_to_face.unsqueeze(1))
        
        X = torch.cat(X, dim=1)
        PF = torch.cat(PF, dim=1)        

        return X, PF
    
    def create_hilbert_representation(self,X_pc):
        value = np.sqrt(X_pc.shape[1])
        assert int(value) == self.hparams.hilbert_bins, f"Invalid Hilbert Bin Size: Found input shape of {int(value)} and bin is {self.hparams.hilbert_bins}"

        X, _ = self.sorter(X_pc)

        X = X.view(-1, 3, self.hparams.hilbert_bins, self.hparams.hilbert_bins)
        if X.dim() == 5:
            X = X.squeeze(0)
        
        mean = X.mean(dim=(2, 3), keepdim=True)
        std = X.std(dim=(2, 3), keepdim=True) + 1e-8
        X = (X - mean) / std

        return X

    def compute_loss(self, X_hat, Y):
        return self.loss(X_hat, Y)
    
    def soft_class_probabilities(self, values):
        # Calculate unscaled probabilities using a Gaussian-like function
        # Here, we use the negative squared distance scaled by width as logits
        values = values.unsqueeze(-1)
        logits = -(values - self.centers) ** 2 / (2 * self.widths ** 2)
        
        # Apply softmax to convert logits into probabilities
        probabilities = F.softmax(logits, dim=1)
        
        return probabilities

    def training_step(self, train_batch, batch_idx):
        X_pc, V, F, CN, Y = train_batch
        x_v_fixed = X_pc
        
        X_mesh = self.create_mesh(V, F, CN)
        X_views, X_PF = self.render(X_mesh)

        X_hat = self(X_pc, X_views, x_v_fixed)

        loss = self.compute_loss(X_hat, Y)
        self.log("train_loss", loss)
        
        self.accuracy(X_hat, Y)
        self.log("train_acc", self.accuracy, batch_size=V.shape[0], sync_dist=True) 

        return loss

    def validation_step(self, val_batch, batch_idx):
        
        X_pc, V, F, CN, Y = val_batch
        x_v_fixed = X_pc

        X_mesh = self.create_mesh(V, F, CN)
        X_views, X_PF = self.render(X_mesh)

        X_hat = self(X_pc, X_views, x_v_fixed)
        
        loss = self.compute_loss(X_hat, Y)
        self.log("val_loss", loss, sync_dist=True)

        self.accuracy(X_hat, Y)
        self.log("val_acc", self.accuracy, batch_size=V.shape[0], sync_dist=True)

    def forward(self, X_pc, X_views, x_v_fixed):

        x, x_v, unpooling_idxs = self.encoder(X_pc, X_pc, x_v_fixed)
        x, x_s = self.attn(x, x)

        x_fb = self.convnet(X_views)
        x_fb, x_fb_mha_s = self.mha_fb(x_fb, x_fb, x_fb)
        x_fb, x_fb_s = self.attn_fb(x_fb, x_fb)

        x = torch.cat([x, x_fb], dim=1)

        x = self.fc(x)

        return x

    def test_step(self, val_batch, batch_idx):
        
        X_pc, V, F, CN, Y = val_batch
        x_v_fixed = X_pc

        softmax = nn.Softmax(dim=1)
        
        X_mesh = self.create_mesh(V, F, CN)
        X_views, X_PF = self.render(X_mesh)

        X_hat = self(X_pc, X_views, x_v_fixed)

        loss = self.compute_loss(X_hat, Y)
        predictions = torch.argmax(X_hat, dim=1)

        prob = softmax(X_hat).detach()
        self.output.append([predictions,Y, prob])

    def on_test_epoch_end(self):
        y_pred = []
        y_true = []
        probs = []
        for ele in self.output:
            y_pred += ele[0].tolist()
            y_true += ele[1].tolist()
            probs += ele[2].to_list()

        self.y_pred = y_pred
        self.y_true = y_true

        out = os.path.join(self.hparams.out, os.path.basename(self.hparams.model))
        utils.save_results_to_csv(self.hparams.csv_test, self.y_pred, self.y_true, out)
        self.output = []<|MERGE_RESOLUTION|>--- conflicted
+++ resolved
@@ -5648,7 +5648,6 @@
 
 
 
-<<<<<<< HEAD
 class SaxiDDPMPCUNet(LightningModule):
     def __init__(self, **kwargs):
         super().__init__()
@@ -6526,9 +6525,6 @@
 
         return x
 class SaxiMHAFBClassification_H(LightningModule):
-=======
-class NeRFLightning(LightningModule):
->>>>>>> b5e7ab95
     def __init__(self, **kwargs):
         super().__init__()
         self.save_hyperparameters()
