<<<<<<< HEAD
import torch
from torch import nn
from pytorch3d.ops import knn_points, knn_gather, sample_farthest_points

from torch.nn.utils.rnn import pad_sequence, pack_padded_sequence as pack_sequence, pad_packed_sequence as unpack_sequence


from copy import deepcopy
import torch
import torch.nn as nn
from torch.utils.checkpoint import checkpoint
# from torch_geometric.nn.pool import voxel_grid
# from torch_scatter import segment_csr

# import einops
# from timm.models.layers import DropPath
# import pointops

# This file contains the definition of the IcosahedronConv2d, IcosahedronConv1d and IcosahedronLinear classes, which are used to perform convolution and linear operations on icosahedral meshes

def sample_points(x, Ns):
        """
        Samples Ns points from each batch in a tensor of shape (Bs, N, F).

        Args:
            x (torch.Tensor): Input tensor of shape (Bs, N, F).
            Ns (int): Number of points to sample from each batch.

        Returns:
            torch.Tensor: Output tensor of shape (Bs, Ns, F).
        """
        Bs, N, F = x.shape

        # Generate random indices for sampling
        indices = torch.randint(low=0, high=N, size=(Bs, Ns), device=x.device).unsqueeze(-1)
        indices = torch.sort(indices, dim=1).values

        # Gather the sampled points
        x = knn_gather(x, indices).squeeze(-2).contiguous()

        return x, indices

class IcosahedronConv2d(nn.Module):
    def __init__(self,module,verts,list_edges):
        super().__init__()
        self.module = module
        self.verts = verts
        self.list_edges = list_edges
        # self.nbr_vert = np.max(self.list_edges)+1
        self.nbr_vert = len(self.verts)

        self.list_neighbors = self.get_neighbors()
        self.list_neighbors = self.sort_neighbors()
        self.list_neighbors = self.sort_rotation()
        mat_neighbors = self.get_mat_neighbors()

        self.register_buffer("mat_neighbors", mat_neighbors)


    def get_neighbors(self):
        neighbors = [[] for i in range(self.nbr_vert)]
        for edge in self.list_edges:
            v1 = edge[0].item()
            v2 = edge[1].item()
            neighbors[v1].append(v2)
            neighbors[v2].append(v1)
        return neighbors

    def sort_neighbors(self):
        new_neighbors = [[] for i in range(self.nbr_vert)]
        for i in range(self.nbr_vert):
            neighbors = self.list_neighbors[i].copy()
            vert = neighbors[0]
            new_neighbors[i].append(vert)
            neighbors.remove(vert)
            while len(neighbors) != 0:
                common_neighbors = list(set(neighbors).intersection(self.list_neighbors[vert]))
                vert = common_neighbors[0]
                new_neighbors[i].append(vert)
                neighbors.remove(vert)
        return new_neighbors

    def sort_rotation(self):
        new_neighbors = [[] for i in range(self.nbr_vert)]
        for i in range(self.nbr_vert):
            p0 = self.verts[i]
            p1 = self.verts[self.list_neighbors[i][0]]
            p2 = self.verts[self.list_neighbors[i][1]]
            v1 = p1 - p0
            v2 = p2 - p1
            vn = torch.cross(v1,v2)
            n = vn/torch.norm(vn)


            milieu = p1 + v2/2
            v3 = milieu - p0
            cg = p0 + 2*v3/3

            if (torch.dot(n,cg) > 1 ):
                new_neighbors[i] = self.list_neighbors[i]
            else:
                self.list_neighbors[i].reverse()
                new_neighbors[i] = self.list_neighbors[i]

        return new_neighbors

    def get_mat_neighbors(self):
        mat = torch.zeros(self.nbr_vert,self.nbr_vert*9)
        for index_cam in range(self.nbr_vert):
            mat[index_cam][index_cam*9] = 1
            for index_neighbor in range(len(self.list_neighbors[index_cam])):
                mat[self.list_neighbors[index_cam][index_neighbor]][index_cam*9+index_neighbor+1] = 1
        return mat


    def forward(self,x):
        batch_size,nbr_cam,nbr_features = x.size()
        x = x.permute(0,2,1)
        size_reshape = [batch_size*nbr_features,nbr_cam]
        x = x.contiguous().view(size_reshape)

        x = torch.mm(x,self.mat_neighbors)
        size_reshape2 = [batch_size,nbr_features,nbr_cam,3,3]
        x = x.contiguous().view(size_reshape2)
        x = x.permute(0,2,1,3,4)

        size_reshape3 = [batch_size*nbr_cam,nbr_features,3,3]
        x = x.contiguous().view(size_reshape3)

        output = self.module(x)
        output_channels = self.module.out_channels
        size_initial = [batch_size,nbr_cam,output_channels]
        output = output.contiguous().view(size_initial)

        return output


class IcosahedronConv1d(nn.Module):
    def __init__(self,module,verts,list_edges):
        super().__init__()
        self.module = module
        self.verts = verts
        self.list_edges = list_edges
        self.nbr_vert = np.max(self.list_edges)+1

        self.list_neighbors = self.get_neighbors()
        self.list_neighbors = self.sort_neighbors()
        self.list_neighbors = self.sort_rotation()
        mat_neighbors = self.get_mat_neighbors()

        self.register_buffer("mat_neighbors", mat_neighbors)


    def get_neighbors(self):
        neighbors = [[] for i in range(self.nbr_vert)]
        for edge in self.list_edges:
            v1 = edge[0]
            v2 = edge[1]
            neighbors[v1].append(v2)
            neighbors[v2].append(v1)
        return neighbors

    def sort_neighbors(self):
        new_neighbors = [[] for i in range(self.nbr_vert)]
        for i in range(self.nbr_vert):
            neighbors = self.list_neighbors[i].copy()
            vert = neighbors[0]
            new_neighbors[i].append(vert)
            neighbors.remove(vert)
            while len(neighbors) != 0:
                common_neighbors = list(set(neighbors).intersection(self.list_neighbors[vert]))
                vert = common_neighbors[0]
                new_neighbors[i].append(vert)
                neighbors.remove(vert)
        return new_neighbors

    def sort_rotation(self):
        new_neighbors = [[] for i in range(self.nbr_vert)]
        for i in range(self.nbr_vert):
            p0 = self.verts[i]
            p1 = self.verts[self.list_neighbors[i][0]]
            p2 = self.verts[self.list_neighbors[i][1]]
            v1 = p1 - p0
            v2 = p2 - p1
            vn = torch.cross(v1,v2)
            n = vn/torch.norm(vn)


            milieu = p1 + v2/2
            v3 = milieu - p0
            cg = p0 + 2*v3/3

            if (torch.dot(n,cg) > 1 ):
                new_neighbors[i] = self.list_neighbors[i]
            else:
                self.list_neighbors[i].reverse()
                new_neighbors[i] = self.list_neighbors[i]

        return new_neighbors

    def get_mat_neighbors(self):
        mat = torch.zeros(self.nbr_vert,self.nbr_vert*7)
        for index_cam in range(self.nbr_vert):
            mat[index_cam][index_cam*7] = 1
            for index_neighbor in range(len(self.list_neighbors[index_cam])):
                mat[self.list_neighbors[index_cam][index_neighbor]][index_cam*7+index_neighbor+1] = 1
        return mat


    def forward(self,x):
        batch_size,nbr_cam,nbr_features = x.size()
        x = x.permute(0,2,1)
        size_reshape = [batch_size*nbr_features,nbr_cam]
        x = x.contiguous().view(size_reshape)

        x = torch.mm(x,self.mat_neighbors)
        size_reshape2 = [batch_size,nbr_features,nbr_cam,7]
        x = x.contiguous().view(size_reshape2)
        x = x.permute(0,2,1,3)

        size_reshape3 = [batch_size*nbr_cam,nbr_features,7]
        x = x.contiguous().view(size_reshape3)

        output = self.module(x)
        output_channels = self.module.out_channels
        size_initial = [batch_size,nbr_cam,output_channels]
        output = output.contiguous().view(size_initial)

        return output

class IcosahedronLinear(nn.Module):
    def __init__(self,module,verts,list_edges):
        super().__init__()
        self.module = module
        self.out_channels = module.out_features
        self.verts = verts
        self.list_edges = list_edges
        self.nbr_vert = np.max(self.list_edges)+1

        self.list_neighbors = self.get_neighbors()
        self.list_neighbors = self.sort_neighbors()
        self.list_neighbors = self.sort_rotation()
        mat_neighbors = self.get_mat_neighbors()

        self.register_buffer("mat_neighbors", mat_neighbors)


    def get_neighbors(self):
        neighbors = [[] for i in range(self.nbr_vert)]
        for edge in self.list_edges:
            v1 = edge[0]
            v2 = edge[1]
            neighbors[v1].append(v2)
            neighbors[v2].append(v1)
        return neighbors

    def sort_neighbors(self):
        new_neighbors = [[] for i in range(self.nbr_vert)]
        for i in range(self.nbr_vert):
            neighbors = self.list_neighbors[i].copy()
            vert = neighbors[0]
            new_neighbors[i].append(vert)
            neighbors.remove(vert)
            while len(neighbors) != 0:
                common_neighbors = list(set(neighbors).intersection(self.list_neighbors[vert]))
                vert = common_neighbors[0]
                new_neighbors[i].append(vert)
                neighbors.remove(vert)
        return new_neighbors

    def sort_rotation(self):
        new_neighbors = [[] for i in range(self.nbr_vert)]
        for i in range(self.nbr_vert):
            p0 = self.verts[i]
            p1 = self.verts[self.list_neighbors[i][0]]
            p2 = self.verts[self.list_neighbors[i][1]]
            v1 = p1 - p0
            v2 = p2 - p1
            vn = torch.cross(v1,v2)
            n = vn/torch.norm(vn)


            milieu = p1 + v2/2
            v3 = milieu - p0
            cg = p0 + 2*v3/3

            if (torch.dot(n,cg) > 1 ):
                new_neighbors[i] = self.list_neighbors[i]
            else:
                self.list_neighbors[i].reverse()
                new_neighbors[i] = self.list_neighbors[i]

        return new_neighbors

    def get_mat_neighbors(self):
        mat = torch.zeros(self.nbr_vert,self.nbr_vert*7)
        for index_cam in range(self.nbr_vert):
            mat[index_cam][index_cam*7] = 1
            for index_neighbor in range(len(self.list_neighbors[index_cam])):
                mat[self.list_neighbors[index_cam][index_neighbor]][index_cam*7+index_neighbor+1] = 1
        return mat


    def forward(self,x):
        batch_size,nbr_cam,nbr_features = x.size()
        x = x.permute(0,2,1)
        size_reshape = [batch_size*nbr_features,nbr_cam]
        x = x.contiguous().view(size_reshape)

        x = torch.mm(x,self.mat_neighbors)
        size_reshape2 = [batch_size,nbr_features,nbr_cam,7]
        x = x.contiguous().view(size_reshape2)
        x = x.permute(0,2,1,3)

        size_reshape3 = [batch_size*nbr_cam,nbr_features*7]
        x = x.contiguous().view(size_reshape3)

        output = self.module(x)
        size_initial = [batch_size,nbr_cam,self.out_channels]
        output = output.contiguous().view(size_initial)

        return output
    
class TimeDistributed(nn.Module):
    def __init__(self, module, time_dim=1):
        super(TimeDistributed, self).__init__()
        self.module = module
        self.time_dim = time_dim

    def forward(self, input_seq, *args, **kwargs):
        assert len(input_seq.size()) > 2

        # reshape input data --> (samples * timesteps, input_size)
        # squash timesteps
        size = list(input_seq.size())
        batch_size = size[0]
        time_steps = size.pop(self.time_dim)
        size_reshape = [batch_size * time_steps] + list(size[1:])
        reshaped_input = input_seq.contiguous().view(size_reshape)

        # Pass the additional arguments to the module
        output = self.module(reshaped_input, *args, **kwargs)

        if isinstance(output, tuple):
            output = list(output)
            for i in range(len(output)):
                output_size = output[i].size()
                output_size = [batch_size, time_steps] + list(output_size[1:])
                output[i] = output[i].contiguous().view(output_size)
            
        else:
            output_size = output.size()
            output_size = [batch_size, time_steps] + list(output_size[1:])
            output = output.contiguous().view(output_size)

        return output

class Identity(nn.Module):
    def __init__(self):
        super(Identity, self).__init__()

    def forward(self, x):
        return x


class Norm(nn.Module):
    def __call__(self, x):
        return torch.nn.functional.normalize(x, p=2, dim=-1)

class ProjectionHead(nn.Module):
    # Projection MLP
    def __init__(self, input_dim=1280, hidden_dim=1280, output_dim=128, dropout=0.1):
        super().__init__()
        self.output_dim = output_dim
        self.input_dim = input_dim
        self.hidden_dim = hidden_dim

        self.model = nn.Sequential(
            nn.Linear(self.input_dim, self.hidden_dim, bias=False),
            nn.GELU(),
            nn.Dropout(dropout),
            nn.Linear(self.hidden_dim, self.output_dim, bias=False),
        )

    def forward(self, x):
        x = self.model(x)
        return x

class SelfAttention(nn.Module):
    def __init__(self, input_dim, hidden_dim, dim=1):
        super().__init__()

        self.W1 = nn.Linear(input_dim, hidden_dim)
        self.V = nn.Linear(hidden_dim, 1)
        self.Tanh = nn.Tanh()
        self.Sigmoid = nn.Sigmoid()
        self.dim = dim

    def forward(self, query, values):
        
        score = self.Sigmoid(self.V(self.Tanh(self.W1(query))))

        attention_weights = score/torch.sum(score, dim=self.dim, keepdim=True)

        context_vector = attention_weights * values
        context_vector = torch.sum(context_vector, dim=self.dim)

        return context_vector, score

class MaxPoolImages(nn.Module):
    def __init__(self, nbr_images = 12):
        super().__init__()
        self.nbr_images = nbr_images
        self.max_pool = nn.MaxPool1d(self.nbr_images)

    def forward(self,x):
        x = x.permute(0,2,1)
        output = self.max_pool(x)
        output = output.squeeze(dim=2)

        return output

class MHA(nn.Module):
    def __init__(self, embed_dim, num_heads, dropout=0.1, return_weights=False):
        super(MHA, self).__init__()
        self.embed_dim = embed_dim
        self.num_heads = num_heads
        self.return_weights = return_weights
        self.attention = nn.MultiheadAttention(embed_dim, num_heads, dropout=dropout, bias=False, batch_first=True)
    
    def forward(self, x):
        attn_output, attn_output_weights = self.attention(x, x, x)
        if self.return_weights:
            return attn_output, attn_output_weights
        return attn_output
    
class MHA_KNN(nn.Module):
    def __init__(self, embed_dim, num_heads, dropout=0.1, return_weights=False, K=6, return_sorted=True, random=False, return_v=False, use_direction=True):
        super(MHA_KNN, self).__init__()
        self.embed_dim = embed_dim
        self.num_heads = num_heads
        self.return_weights = return_weights
        self.K = K
        self.return_sorted = return_sorted
        self.random = random
        self.attention = nn.MultiheadAttention(embed_dim, num_heads, dropout=dropout, bias=False, batch_first=True)
        self.return_v = return_v
        self.use_direction = use_direction
    
    def forward(self, x):

        batch_size, V_n, Embed_dim = x.shape

        # the query is the input point itself, the shape of q is [BS, V_n, 1, Embed_dim]
        q = x.unsqueeze(-2)

        if self.random:

            # randomly select K points to the query            
            idx = torch.randint(0, V_n, (batch_size, V_n, self.K), device=x.device)

            q = x.unsqueeze(-2)
            k = knn_gather(x, idx)

            # compute the distances between the query and the randomly selected points
            distances = torch.linalg.norm(k - q, dim=3)
            # sort and gather the closest K points to the query
            k = knn_gather(x, distances.argsort())

        else:
            #input shape of x is [BS, V_n, Embed_dim]
            dists = knn_points(x, x, K=self.K, return_sorted=self.return_sorted)            
            # compute the key, the input shape is [BS, V_n, K, Embed_dim], it has the closest K points to the query
            k = knn_gather(x, dists.idx)
        #the value tensor contains the directions towards the closest points. 
        # the intuition here is that based on the query and key embeddings, the model will learn to predict
        # the best direction to move the new embedding, i.e., create a new point in the point cloud
        # the shape of v is [BS, V_n, K, Embed_dim]
        if self.use_direction:
            v = k - q
        else:
            v = k

        q = q.contiguous().view(batch_size * V_n, 1, Embed_dim) # Original point with dimension 1 added
        k = k.contiguous().view(batch_size * V_n, self.K, Embed_dim)
        v = v.contiguous().view(batch_size * V_n, self.K, Embed_dim)        

        v, x_w = self.attention(q, k, v)

        v = v.contiguous().view(batch_size, V_n, Embed_dim)
        x_w = x_w.contiguous().view(batch_size, V_n, self.K)

        x_w = torch.zeros(batch_size, V_n, device=x.device).scatter_add_(1, dists.idx.view(batch_size, -1), x_w.view(batch_size, -1))
        
        # The new predicted point is the sum of the input point and the weighted sum of the directions
        if self.use_direction:
            x = x + v
        else:
            x = v

        if self.return_v:
            if self.return_weights:
                return x, x_w, v
            return x, v
        
        if self.return_weights:
            return x, x_w
        return x

class MHA_KNN_V(nn.Module):
    def __init__(self, embed_dim, num_heads, dropout=0.1, return_weights=False, K=6, return_sorted=True, use_direction=True):
        super(MHA_KNN_V, self).__init__()
        self.embed_dim = embed_dim
        self.num_heads = num_heads
        self.return_weights = return_weights
        self.K = K
        self.return_sorted = return_sorted
        self.attention = nn.MultiheadAttention(embed_dim, num_heads, dropout=dropout, bias=False, batch_first=True)        
        self.use_direction = use_direction
    
    def forward(self, x, x_v, x_v_fixed=None):

        batch_size, V_n, Embed_dim = x.shape
        
        #input shape of x is [BS, V_n, Embed_dim]
        if x_v_fixed is None:
            x_v_fixed = x_v

        dists_idx = None
        K = self.K
        if isinstance(self.K, tuple):
            K = self.K[0]
            K_farthest = self.K[1]
            dists = knn_points(x_v_fixed, x_v, K=K, return_sorted=self.return_sorted) # The idx is of shape [BS, V_n, K]

            _, selected_indices = sample_farthest_points(x_v, K=K_farthest) # The idx is of shape [BS, K]
            selected_indices = selected_indices.unsqueeze(1).expand(-1, V_n, -1) # The idx is of shape [BS, V_n, K]
            dists_idx = torch.cat((dists.idx, selected_indices), dim=2)

            K = K + K_farthest
        else:            
            dists = knn_points(x_v_fixed, x_v, K=self.K, return_sorted=self.return_sorted)
            dists_idx = dists.idx
        # compute the key, the input shape is [BS, V_n, K, Embed_dim], it has the closest K points to the query. i.e, find the closest K points to each point in the point cloud
        k = knn_gather(x, dists_idx)

        #the value tensor contains the directions towards the closest points. 
        # the intuition here is that based on the query and key embeddings, the model will learn to predict
        # the best direction to move the new embedding, i.e., create a new point in the point cloud
        # the shape of v is [BS, V_n, K, Embed_dim]

        # the query is the input point itself, the shape of q is [BS, V_n, 1, Embed_dim]
        q = x.unsqueeze(-2)

        if self.use_direction:
            v = k - q
        else:
            v = k

        q = q.contiguous().view(batch_size * V_n, 1, Embed_dim) # Original point with dimension 1 added
        k = k.contiguous().view(batch_size * V_n, K, Embed_dim)
        v = v.contiguous().view(batch_size * V_n, K, Embed_dim)        

        v, x_w = self.attention(q, k, v)

        v = v.contiguous().view(batch_size, V_n, Embed_dim)
        x_w = x_w.contiguous().view(batch_size, V_n, K)
        
        # Based on the weights of the attention layer, we compute the new position of the points
        # Shape of x_w is [BS, V_n, K] and k_v (x_v after knn_gather) is [BS, V_n, K, 3]

        # x_w = torch.zeros(batch_size, V_n, device=x.device).scatter_add_(1, dists.idx.view(batch_size, -1), x_w.view(batch_size, -1))
        x_w = torch.zeros(batch_size, V_n, device=x.device).scatter_reduce_(dim=1, index=dists_idx.view(batch_size, -1), src=x_w.view(batch_size, -1), reduce="mean")
        x_w = x_w.unsqueeze(-1)
        
        # The new predicted point is the sum of the input point and the weighted sum of the directions
        if self.use_direction:
            x = x + v
        else:
            x = v

        if self.return_weights:
            return x, x_w
        return x
    
class KNN_Embedding_V(nn.Module):
    def __init__(self, input_dim, embed_dim, K=27, return_sorted=True):
        super(KNN_Embedding_V, self).__init__()
        self.input_dim = input_dim
        self.K = K
        self.return_sorted = return_sorted

        self.module = nn.Linear(self.input_dim*self.K, embed_dim)
    
    def forward(self, x, x_v):
        
        #input shape of x is [BS, V_n, Embed_dim]
        dists = knn_points(x_v, x_v, K=self.K, return_sorted=self.return_sorted)            
        # compute the key, the input shape is [BS, V_n, K, Embed_dim], it has the closest K points to the query
        x = knn_gather(x, dists.idx)
        x = x.view(x.shape[0], x.shape[1], -1).contiguous()
        x = self.module(x)
        
        return x

class Residual(nn.Module):
    def __init__(self, module: nn.Module):
        super().__init__()
        self.module = module

    def forward(self, x, *args, **kwargs):
        # Assume that the "query" tensor is given first, so we can compute the
        # residual.
        x_out = self.module(x, *args, **kwargs)
        if isinstance(x_out, tuple):
            return (x + x_out[0],) + x_out[1:]
        return x + x_out

class FeedForward(nn.Module):
    def __init__(self, embed_dim: int, hidden_dim: int, dropout: float = 0.1):
        super(FeedForward, self).__init__()
        self.net = nn.Sequential(
            nn.Linear(embed_dim, hidden_dim, bias=False),
            nn.GELU(),
            nn.Dropout(dropout),
            nn.Linear(hidden_dim, embed_dim, bias=False),
        )

    def forward(self, x):
        return self.net(x)

class UnpoolSubDivision(nn.Module):
    def __init__(self, K=4):
        super(UnpoolSubDivision, self).__init__()
        self.K = K
        self.module = TimeDistributed(SubDivision())
    def __call__(self, x):
        
        dists = knn_points(x, x, K=self.K)
        
        x = knn_gather(x, dists.idx)
        x = self.module(x)
        x = x.view(x.shape[0], -1, x.shape[-1]).contiguous()

        return x

class SubDivision(nn.Module):
    def __init__(self, embed_dim, num_heads, dropout=0.1):
        self.mha = MHA(embed_dim, num_heads, dropout=dropout)
    def forward(self, x):

        attn_output, attn_output_weights = self.attention(x, x, x)
        # compute the mid point between the point at 0 and the other closest point
        mp = (x[:, 0:1] + x[:, 1:])/2.0
        # concatenate the points at 0th index and the interpolated points
        x = torch.cat((x[:, 0:1], mp), dim=1)
        return x
    

class UnpoolMHA(nn.Module):    
    def __call__(self, x):                
        x = x.view(x.shape[0], -1, x.shape[-1])
        return x
    
class SmoothAttention(nn.Module):
    def __init__(self, embed_dim=128, hidden_dim=64, K=4):
        super(SmoothAttention, self).__init__()
        self.embed_dim = embed_dim
        self.attn = SelfAttention(embed_dim, hidden_dim, dim=2)
        self.K = K
    
    def forward(self, x):

        # find closest points to self, i.e., each point in the sample finds the closest K points in the sample
        dists = knn_points(x, x, K=self.K)
        # gather the K closest points
        x = knn_gather(x, dists.idx)

        # apply self attention, i.e., weighted average of the K closest points
        x, x_s = self.attn(x, x)

        return x
    
class AttentionPooling(nn.Module):
    def __init__(self, embed_dim=128, pooling_factor=0.125, hidden_dim=64, K=4):
        super(AttentionPooling, self).__init__()
        
        self.embed_dim = embed_dim
        self.pooling_factor = pooling_factor
        # self.attn = SelfAttention(embed_dim, hidden_dim, dim=2)
        
        self.W1 = nn.Linear(embed_dim, hidden_dim)
        self.V = nn.Linear(hidden_dim, 1)
        self.Tanh = nn.Tanh()
        self.Sigmoid = nn.Sigmoid()

        self.K = K
    
    def forward(self, x, x_v):


        x_s = self.Sigmoid(self.V(self.Tanh(self.W1(x))))

        # Grab the samples that have high score
        n_samples = int(x.shape[1]*self.pooling_factor)
        idx = torch.argsort(x_s, descending=True, dim=1)[:,:n_samples]
        
        x = knn_gather(x, idx).squeeze(2)
        x_s = knn_gather(x_s, idx).squeeze(2)
        x_v = knn_gather(x_v, idx).squeeze(2)
        
        return x, x_v, x_s
    
class Attention_V(nn.Module):
    def __init__(self, embed_dim=128, hidden_dim=64):
        super(Attention_V, self).__init__()
        
        self.embed_dim = embed_dim
        
        self.W1 = nn.Linear(embed_dim, hidden_dim)
        self.V = nn.Linear(hidden_dim, 1)
        self.Tanh = nn.Tanh()
        self.Sigmoid = nn.Sigmoid()
    
    def forward(self, x):
        return self.Sigmoid(self.V(self.Tanh(self.W1(x))))
    
class Pooling_V(nn.Module):
    def __init__(self, pooling_factor=0.125):
        super(Pooling_V, self).__init__()
        self.pooling_factor = pooling_factor
    
    def forward(self, x, x_v, x_s):
        
        n_samples = int(x_s.shape[1]*self.pooling_factor)
        idx = torch.argsort(x_s, descending=True, dim=1)[:,:n_samples]
        
        x = knn_gather(x, idx).squeeze(2)
        x_s = knn_gather(x_s, idx).squeeze(2)
        x_v = knn_gather(x_v, idx).squeeze(2)
        
        return x, x_v, x_s
    
class AttentionPooling_V(nn.Module):
    def __init__(self, embed_dim=128, hidden_dim=64, K=27, pooling_factor=0.125, score_pooling=False):
        super(AttentionPooling_V, self).__init__()
        
        self.embed_dim = embed_dim
        self.pooling_factor = pooling_factor
        self.score_pooling = score_pooling

        if isinstance(K, tuple):
            self.K = K[0]
        else:
            self.K = K
        
        self.W1 = nn.Linear(embed_dim, hidden_dim)
        self.V = nn.Linear(hidden_dim, 1)
        self.Tanh = nn.Tanh()
        self.Sigmoid = nn.Sigmoid()

    def sample_points(self, x, Ns):
        """
        Samples Ns points from each batch in a tensor of shape (Bs, N, F).

        Args:
            x (torch.Tensor): Input tensor of shape (Bs, N, F).
            Ns (int): Number of points to sample from each batch.

        Returns:
            torch.Tensor: Output tensor of shape (Bs, Ns, F).
        """
        Bs, N, F = x.shape

        # Generate random indices for sampling
        indices = torch.randint(low=0, high=N, size=(Bs, Ns), device=x.device).unsqueeze(-1)

        # Gather the sampled points
        x = knn_gather(x, indices).squeeze(-2).contiguous()

        return x, indices

    def get_pooling_idx(self, x_s, x_v, pf, K, x_v_fixed=None):

        # Find next level points
        if x_v_fixed is not None:
            n_samples = int(x_s.shape[1]*pf)
            x_v_fixed = x_v_fixed[:, :n_samples]

            dist = knn_points(x_v_fixed, x_v, K=1)
            x_v_next = knn_gather(x_v, dist.idx).squeeze(2)
        
        elif self.score_pooling:
            n_samples = int(x_s.shape[1]*pf)
            x_idx_next = torch.argsort(x_s, descending=True, dim=1)[:,:n_samples]
            x_v_next = knn_gather(x_v, x_idx_next).squeeze(2)
        else:
            # x_v_next, x_idx_next = self.sample_points(x_v, int(x_v.shape[1] * pf))
            x_v_next, _ = sample_farthest_points(x_v, K=int(x_v.shape[1] * pf)) # The idx is of shape [BS, K]

        # Find the closest points in the next level using the current level sampling, i.e., the output
        # dist.idx will have the indices of the points in the next level but dimension of the current level
        pooling = knn_points(x_v_next, x_v, K=K)
        unpooling = knn_points(x_v, x_v_next, K=K)

        pooling_idx = pooling.idx
        unpooling_idx = unpooling.idx

        
        return pooling_idx, unpooling_idx, x_v_next, x_v_fixed
        
    
    def forward(self, x, x_v, x_v_fixed=None):

        # find closest points to self, i.e., each point in the sample finds the closest K points in the sample
        x_s = self.Sigmoid(self.V(self.Tanh(self.W1(x))))
        
        pooling_idx, unpooling_idx, x_v, x_v_fixed = self.get_pooling_idx(x_s, x_v, pf=self.pooling_factor, K=self.K, x_v_fixed=x_v_fixed)
        
        x = knn_gather(x, pooling_idx)
        score = knn_gather(x_s, pooling_idx)
        
        attention_weights = score/torch.sum(score, dim=2, keepdim=True)

        x = attention_weights * x
        x = torch.sum(x, dim=2)

        if x_v_fixed is not None:
            return x, x_v, x_s, pooling_idx, unpooling_idx, x_v_fixed
        
        return x, x_v, x_s, pooling_idx, unpooling_idx
    
class AttentionPooling_Idx(nn.Module):
    def __init__(self, embed_dim=128, hidden_dim=64):
        super(AttentionPooling_Idx, self).__init__()
        
        self.embed_dim = embed_dim
        
        self.W1 = nn.Linear(embed_dim, hidden_dim)
        self.V = nn.Linear(hidden_dim, 1)
        self.Tanh = nn.Tanh()
        self.Sigmoid = nn.Sigmoid()
    
    def forward(self, x, idx):
        # apply self attention, i.e., weighted average of the K closest points

        x_s = self.Sigmoid(self.V(self.Tanh(self.W1(x))))

        x = knn_gather(x, idx)
        score = knn_gather(x_s, idx)

        attention_weights = score/torch.sum(score, dim=2, keepdim=True)
        
        x = attention_weights * x
        x = torch.sum(x, dim=2)
        
        return x, x_s
    
class UnpoolMHA_KNN(nn.Module):
    def __init__(self, module: nn.Module):
        super().__init__()
        self.module = module

    def forward(self, x):
        return torch.cat([x, self.module(x)], dim=1)
    
class SmoothAttention(nn.Module):
    def __init__(self, embed_dim=128, hidden_dim=64, K=4):
        super(SmoothAttention, self).__init__()
        self.embed_dim = embed_dim
        self.attn = SelfAttention(embed_dim, hidden_dim, dim=2)
        self.K = K
    
    def forward(self, x):

        # find closest points to self, i.e., each point in the sample finds the closest K points in the sample
        dists = knn_points(x, x, K=self.K)
        # gather the K closest points
        x = knn_gather(x, dists.idx)

        # apply self attention, i.e., weighted average of the K closest points
        x, x_s = self.attn(x, x)

        return x   
    
class SmoothMHA(nn.Module):
    def __init__(self, embed_dim=128, num_heads=8, K=12, dropout=0.1, dim=2):
        super(SmoothMHA, self).__init__()
        self.embed_dim = embed_dim
        self.attn_td = TimeDistributed(MHA(embed_dim, num_heads, dropout=dropout, return_weights=True))
        self.W = nn.Linear(K, 1)
        self.K = K
        self.dim = dim
        self.sigmoid = nn.Sigmoid()
    
    def forward(self, x):

        # find closest points to self, i.e., each point in the sample finds the closest K points in the sample
        dists = knn_points(x, x, K=self.K)
        # gather the K closest points
        x = knn_gather(x, dists.idx)

        # apply self attention, i.e., weighted average of the K closest points
        x, x_s = self.attn_td(x)
        x_s = self.sigmoid(self.W(x_s))
        attention_weights = x_s/torch.sum(x_s, dim=self.dim, keepdim=True)
        x = attention_weights * x
        x = torch.sum(x, dim=self.dim)

        return x
    
class MHA_Idx(nn.Module):
    def __init__(self, embed_dim, num_heads, dropout=0.1, use_direction=True):
        super(MHA_Idx, self).__init__()
        self.embed_dim = embed_dim
        self.num_heads = num_heads
        self.attention = nn.MultiheadAttention(embed_dim, num_heads, dropout=dropout, bias=False, batch_first=True)
        self.use_direction = use_direction
    
    def forward(self, x, idx):

        batch_size, V_n, Embed_dim = x.shape
        K = idx.shape[-1]
        
        k = knn_gather(x, idx)
        
        #the value tensor contains the directions towards the closest points. 
        # the intuition here is that based on the query and key embeddings, the model will learn to predict
        # the best direction to move the new embedding, i.e., create a new point in the point cloud
        # the shape of v is [BS, V_n, K, Embed_dim]

        # the query is the input point itself, the shape of q is [BS, V_n, 1, Embed_dim]
        q = x.unsqueeze(-2)

        if self.use_direction:
            v = k - q
        else:
            v = k

        q = q.contiguous().view(batch_size * V_n, 1, Embed_dim) # Original point with dimension 1 added
        k = k.contiguous().view(batch_size * V_n, K, Embed_dim)
        v = v.contiguous().view(batch_size * V_n, K, Embed_dim)        

        v, x_w = self.attention(q, k, v)

        v = v.contiguous().view(batch_size, V_n, Embed_dim)
        # x_w = x_w.contiguous().view(batch_size, V_n, K)
        
        # Based on the weights of the attention layer, we compute the new position of the points
        # Shape of x_w is [BS, V_n, K] and k_v (x_v after knn_gather) is [BS, V_n, K, 3]
        
        # The new predicted point is the sum of the input point and the weighted sum of the directions
        if self.use_direction:
            x = x + v
        else:
            x = v

        return x
    
class AttentionChunk(nn.Module):
    def __init__(self, input_dim, hidden_dim, chunks=16, permute_time_dim=True):
        super().__init__()
        
        self.attn = SelfAttention(input_dim, hidden_dim)
        self.chunks = chunks
        self.permute_time_dim = permute_time_dim

    def forward(self, x):

        # Shape of x is [BS, T, C, H, W] or [BS, C, T, H, W]
        assert len(x.shape) == 5

        if self.permute_time_dim:
            x = x.permute(0, 2, 1, 3, 4) # [BS, C, T, H, W] -> [BS, T, C, H, W]
        
        x_out = []
        x_shape = list(x.shape)
        x_shape[1] = self.chunks
        
        for ch in torch.chunk(x, chunks=self.chunks, dim=1): # Iterate in the time dimension and create chunks
            ch = ch.flatten(2) # Flatten the spatial dimensions
            ch, ch_s = self.attn(ch, ch) # Compute average attention for each chunk
            x_out.append(ch)
        x_out = torch.stack(x_out, dim=1).view(x_shape) # reshape to original shape but change the time dimension to the number of chunks
        
        if self.permute_time_dim:
            x_out = x_out.permute(0, 2, 1, 3, 4)
        return x_out

@torch.inference_mode()
def offset2bincount(offset):
    return torch.diff(
    offset, prepend=torch.tensor([0], device=offset.device, dtype=torch.long)
    )

@torch.inference_mode()
def offset2batch(offset):
    bincount = offset2bincount(offset)
    return torch.arange(
    len(bincount), device=offset.device, dtype=torch.long
    ).repeat_interleave(bincount)


@torch.inference_mode()
def batch2offset(batch):
    return torch.cumsum(batch.bincount(), dim=0).long()


class PointBatchNorm(nn.Module):
    """
    Batch Normalization for Point Clouds data in shape of [B*N, C], [B*N, L, C]
    """

    def __init__(self, embed_channels):
        super().__init__()
        self.norm = nn.BatchNorm1d(embed_channels)

    def forward(self, input: torch.Tensor) -> torch.Tensor:
        if input.dim() == 3:
            return (self.norm(input.transpose(1, 2).contiguous()).transpose(1, 2).contiguous())
        elif input.dim() == 2:
            return self.norm(input)
        else:
            raise NotImplementedError
    

class GroupedVectorAttention(nn.Module):
    def __init__(self,embed_channels,groups,attn_drop_rate=0.0,qkv_bias=True,pe_multiplier=False,pe_bias=True,):
        super(GroupedVectorAttention, self).__init__()
        self.embed_channels = embed_channels
        self.groups = groups
        assert embed_channels % groups == 0
        self.attn_drop_rate = attn_drop_rate
        self.qkv_bias = qkv_bias
        self.pe_multiplier = pe_multiplier
        self.pe_bias = pe_bias

        self.linear_q = nn.Sequential(nn.Linear(embed_channels,
                                                embed_channels, bias=qkv_bias),
                                                PointBatchNorm(embed_channels),
                                                nn.ReLU(inplace=True),
                                                )
        
        self.linear_k = nn.Sequential(nn.Linear(embed_channels, 
                                                embed_channels, bias=qkv_bias),
                                                PointBatchNorm(embed_channels),
                                                nn.ReLU(inplace=True),
                                                )

        self.linear_v = nn.Linear(embed_channels, embed_channels, bias=qkv_bias)

        if self.pe_multiplier:
            self.linear_p_multiplier = nn.Sequential(nn.Linear(3, embed_channels),
                                                     PointBatchNorm(embed_channels),
                                                     nn.ReLU(inplace=True),
                                                     nn.Linear(embed_channels, embed_channels),
                                                     )
        if self.pe_bias:
            self.linear_p_bias = nn.Sequential(nn.Linear(3, embed_channels),
                                               PointBatchNorm(embed_channels),
                                               nn.ReLU(inplace=True),
                                               nn.Linear(embed_channels, embed_channels),
                                               )
            
        self.weight_encoding = nn.Sequential(nn.Linear(embed_channels, groups),
                                             PointBatchNorm(groups),
                                             nn.ReLU(inplace=True),
                                             nn.Linear(groups, groups),
                                             )
        
        self.softmax = nn.Softmax(dim=1)
        self.attn_drop = nn.Dropout(attn_drop_rate)

    def forward(self, feat, coord, reference_index):
        query, key, value = (self.linear_q(feat),self.linear_k(feat),self.linear_v(feat),)

        key = pointops.grouping(reference_index, key, coord, with_xyz=True)
        value = pointops.grouping(reference_index, value, coord, with_xyz=False)
        pos, key = key[:, :, 0:3], key[:, :, 3:]
        relation_qk = key - query.unsqueeze(1)
        if self.pe_multiplier:
            pem = self.linear_p_multiplier(pos)
            relation_qk = relation_qk * pem
        if self.pe_bias:
            peb = self.linear_p_bias(pos)
            relation_qk = relation_qk + peb
            value = value + peb

        weight = self.weight_encoding(relation_qk)
        weight = self.attn_drop(self.softmax(weight))

        mask = torch.sign(reference_index + 1)
        weight = torch.einsum("n s g, n s -> n s g", weight, mask)
        value = einops.rearrange(value, "n ns (g i) -> n ns g i", g=self.groups)
        feat = torch.einsum("n s g i, n s g -> n g i", value, weight)
        feat = einops.rearrange(feat, "n g i -> n (g i)")
        return feat
    
class Block(nn.Module):
    def __init__(self,embed_channels,groups,qkv_bias=True,pe_multiplier=False,pe_bias=True,attn_drop_rate=0.0,drop_path_rate=0.0,enable_checkpoint=False,):
        super(Block, self).__init__()
        self.attn = GroupedVectorAttention(embed_channels=embed_channels,
                                           groups=groups,
                                           qkv_bias=qkv_bias,
                                           attn_drop_rate=attn_drop_rate,
                                           pe_multiplier=pe_multiplier,
                                           pe_bias=pe_bias,
                                           )
        
        self.fc1 = nn.Linear(embed_channels, embed_channels, bias=False)
        self.fc3 = nn.Linear(embed_channels, embed_channels, bias=False)
        self.norm1 = PointBatchNorm(embed_channels)
        self.norm2 = PointBatchNorm(embed_channels)
        self.norm3 = PointBatchNorm(embed_channels)
        self.act = nn.ReLU(inplace=True)
        self.enable_checkpoint = enable_checkpoint
        self.drop_path = (DropPath(drop_path_rate) if drop_path_rate > 0.0 else nn.Identity())

    def forward(self, points, reference_index):
        coord, feat, offset = points
        identity = feat
        feat = self.act(self.norm1(self.fc1(feat)))
        feat = (self.attn(feat, coord, reference_index) if not self.enable_checkpoint else checkpoint(self.attn, feat, coord, reference_index))
        feat = self.act(self.norm2(feat))
        feat = self.norm3(self.fc3(feat))
        feat = identity + self.drop_path(feat)
        feat = self.act(feat)
        return [coord, feat, offset]

class BlockSequence(nn.Module):
    def __init__( self, depth, embed_channels, groups, neighbours=16, qkv_bias=True, pe_multiplier=False, pe_bias=True, attn_drop_rate=0.0, drop_path_rate=0.0, enable_checkpoint=False,):
        super(BlockSequence, self).__init__()

        if isinstance(drop_path_rate, list):
            drop_path_rates = drop_path_rate
            assert len(drop_path_rates) == depth
        elif isinstance(drop_path_rate, float):
            drop_path_rates = [deepcopy(drop_path_rate) for _ in range(depth)]
        else:
            drop_path_rates = [0.0 for _ in range(depth)]

        self.neighbours = neighbours
        self.blocks = nn.ModuleList()
        for i in range(depth):
            block = Block(embed_channels=embed_channels,
                          groups=groups,
                          qkv_bias=qkv_bias,
                          pe_multiplier=pe_multiplier,
                          pe_bias=pe_bias,
                          attn_drop_rate=attn_drop_rate,
                          drop_path_rate=drop_path_rates[i],
                          enable_checkpoint=enable_checkpoint,
                          )
            
            self.blocks.append(block)

    def forward(self, points):
        coord, feat, offset = points
        # reference index query of neighbourhood attention
        # for windows attention, modify reference index query method
        reference_index, _ = pointops.knn_query(self.neighbours, coord, offset)
        for block in self.blocks:
            points = block(points, reference_index)
        return points

class GridPool(nn.Module):
    """
    Partition-based Pooling (Grid Pooling)
    """

    def __init__(self, in_channels, out_channels, grid_size, bias=False):
        super(GridPool, self).__init__()
        self.in_channels = in_channels
        self.out_channels = out_channels
        self.grid_size = grid_size

        self.fc = nn.Linear(in_channels, out_channels, bias=bias)
        self.norm = PointBatchNorm(out_channels)
        self.act = nn.ReLU(inplace=True)

    def forward(self, points, start=None):
        coord, feat, offset = points
        batch = offset2batch(offset)
        feat = self.act(self.norm(self.fc(feat)))
        start = (
            segment_csr(coord,torch.cat([batch.new_zeros(1), torch.cumsum(batch.bincount(), dim=0)]),reduce="min",)
            if start is None
            else start
        )
        cluster = voxel_grid(pos=coord - start[batch], size=self.grid_size, batch=batch, start=0)
        unique, cluster, counts = torch.unique(cluster, sorted=True, return_inverse=True, return_counts=True)
        _, sorted_cluster_indices = torch.sort(cluster)
        idx_ptr = torch.cat([counts.new_zeros(1), torch.cumsum(counts, dim=0)])
        coord = segment_csr(coord[sorted_cluster_indices], idx_ptr, reduce="mean")
        feat = segment_csr(feat[sorted_cluster_indices], idx_ptr, reduce="max")
        batch = batch[idx_ptr[:-1]]
        offset = batch2offset(batch)
        return [coord, feat, offset], cluster
    
class Encoder(nn.Module):
    def __init__(self,depth,in_channels,embed_channels,groups,grid_size=None,neighbours=16,qkv_bias=True,pe_multiplier=False,
                            pe_bias=True,attn_drop_rate=None,drop_path_rate=None,enable_checkpoint=False):
        super(Encoder, self).__init__()

        self.down = GridPool(in_channels=in_channels,out_channels=embed_channels,grid_size=grid_size,)

        self.blocks = BlockSequence(depth=depth,
                                    embed_channels=embed_channels,
                                    groups=groups,
                                    neighbours=neighbours,
                                    qkv_bias=qkv_bias,
                                    pe_multiplier=pe_multiplier,
                                    pe_bias=pe_bias,
                                    attn_drop_rate=attn_drop_rate if attn_drop_rate is not None else 0.0,
                                    drop_path_rate=drop_path_rate if drop_path_rate is not None else 0.0,
                                    enable_checkpoint=enable_checkpoint,
                                    )

    def forward(self, points):
        points, cluster = self.down(points)
        return self.blocks(points), cluster
    
class GVAPatchEmbed(nn.Module):
    def __init__(self,depth,in_channels,embed_channels,groups,neighbours=16,qkv_bias=True,pe_multiplier=False,pe_bias=True,attn_drop_rate=0.0,drop_path_rate=0.0,enable_checkpoint=False,):
    
        super(GVAPatchEmbed, self).__init__()
        self.in_channels = in_channels
        self.embed_channels = embed_channels
        self.proj = nn.Sequential(nn.Linear(in_channels, embed_channels, bias=False),PointBatchNorm(embed_channels),nn.ReLU(inplace=True),)
        self.blocks = BlockSequence(depth=depth,
                                    embed_channels=embed_channels,
                                    groups=groups,
                                    neighbours=neighbours,
                                    qkv_bias=qkv_bias,
                                    pe_multiplier=pe_multiplier,
                                    pe_bias=pe_bias,
                                    attn_drop_rate=attn_drop_rate,
                                    drop_path_rate=drop_path_rate,
                                    enable_checkpoint=enable_checkpoint,
                                    )

    def forward(self, points):
        coord, feat, offset = points
        feat = self.proj(feat)
        return self.blocks([coord, feat, offset])
=======
import torch
from torch import nn, Tensor
from torchvision.ops.misc import ConvNormActivation
from torchvision.ops import StochasticDepth
from torchvision.models._utils import _make_divisible

from pytorch3d.ops import knn_points, knn_gather, sample_farthest_points
from dataclasses import dataclass
import math

from typing import List, Tuple, Union, Callable, Optional

# This file contains the definition of the IcosahedronConv2d, IcosahedronConv1d and IcosahedronLinear classes, which are used to perform convolution and linear operations on icosahedral meshes

def sample_points(x, Ns):
        """
        Samples Ns points from each batch in a tensor of shape (Bs, N, F).

        Args:
            x (torch.Tensor): Input tensor of shape (Bs, N, F).
            Ns (int): Number of points to sample from each batch.

        Returns:
            torch.Tensor: Output tensor of shape (Bs, Ns, F).
        """
        Bs, N, F = x.shape

        # Generate random indices for sampling
        indices = torch.randint(low=0, high=N, size=(Bs, Ns), device=x.device).unsqueeze(-1)
        indices = torch.sort(indices, dim=1).values

        # Gather the sampled points
        x = knn_gather(x, indices).squeeze(-2).contiguous()

        return x, indices

class IcosahedronConv2d(nn.Module):
    def __init__(self,module,verts,list_edges):
        super().__init__()
        self.module = module
        self.verts = verts
        self.list_edges = list_edges
        # self.nbr_vert = np.max(self.list_edges)+1
        self.nbr_vert = len(self.verts)

        self.list_neighbors = self.get_neighbors()
        self.list_neighbors = self.sort_neighbors()
        self.list_neighbors = self.sort_rotation()
        mat_neighbors = self.get_mat_neighbors()

        self.register_buffer("mat_neighbors", mat_neighbors)


    def get_neighbors(self):
        neighbors = [[] for i in range(self.nbr_vert)]
        for edge in self.list_edges:
            v1 = edge[0].item()
            v2 = edge[1].item()
            neighbors[v1].append(v2)
            neighbors[v2].append(v1)
        return neighbors

    def sort_neighbors(self):
        new_neighbors = [[] for i in range(self.nbr_vert)]
        for i in range(self.nbr_vert):
            neighbors = self.list_neighbors[i].copy()
            vert = neighbors[0]
            new_neighbors[i].append(vert)
            neighbors.remove(vert)
            while len(neighbors) != 0:
                common_neighbors = list(set(neighbors).intersection(self.list_neighbors[vert]))
                vert = common_neighbors[0]
                new_neighbors[i].append(vert)
                neighbors.remove(vert)
        return new_neighbors

    def sort_rotation(self):
        new_neighbors = [[] for i in range(self.nbr_vert)]
        for i in range(self.nbr_vert):
            p0 = self.verts[i]
            p1 = self.verts[self.list_neighbors[i][0]]
            p2 = self.verts[self.list_neighbors[i][1]]
            v1 = p1 - p0
            v2 = p2 - p1
            vn = torch.cross(v1,v2)
            n = vn/torch.norm(vn)


            milieu = p1 + v2/2
            v3 = milieu - p0
            cg = p0 + 2*v3/3

            if (torch.dot(n,cg) > 1 ):
                new_neighbors[i] = self.list_neighbors[i]
            else:
                self.list_neighbors[i].reverse()
                new_neighbors[i] = self.list_neighbors[i]

        return new_neighbors

    def get_mat_neighbors(self):
        mat = torch.zeros(self.nbr_vert,self.nbr_vert*9)
        for index_cam in range(self.nbr_vert):
            mat[index_cam][index_cam*9] = 1
            for index_neighbor in range(len(self.list_neighbors[index_cam])):
                mat[self.list_neighbors[index_cam][index_neighbor]][index_cam*9+index_neighbor+1] = 1
        return mat


    def forward(self,x):
        batch_size,nbr_cam,nbr_features = x.size()
        x = x.permute(0,2,1)
        size_reshape = [batch_size*nbr_features,nbr_cam]
        x = x.contiguous().view(size_reshape)

        x = torch.mm(x,self.mat_neighbors)
        size_reshape2 = [batch_size,nbr_features,nbr_cam,3,3]
        x = x.contiguous().view(size_reshape2)
        x = x.permute(0,2,1,3,4)

        size_reshape3 = [batch_size*nbr_cam,nbr_features,3,3]
        x = x.contiguous().view(size_reshape3)

        output = self.module(x)
        output_channels = self.module.out_channels
        size_initial = [batch_size,nbr_cam,output_channels]
        output = output.contiguous().view(size_initial)

        return output


class IcosahedronConv1d(nn.Module):
    def __init__(self,module,verts,list_edges):
        super().__init__()
        self.module = module
        self.verts = verts
        self.list_edges = list_edges
        self.nbr_vert = np.max(self.list_edges)+1

        self.list_neighbors = self.get_neighbors()
        self.list_neighbors = self.sort_neighbors()
        self.list_neighbors = self.sort_rotation()
        mat_neighbors = self.get_mat_neighbors()

        self.register_buffer("mat_neighbors", mat_neighbors)


    def get_neighbors(self):
        neighbors = [[] for i in range(self.nbr_vert)]
        for edge in self.list_edges:
            v1 = edge[0]
            v2 = edge[1]
            neighbors[v1].append(v2)
            neighbors[v2].append(v1)
        return neighbors

    def sort_neighbors(self):
        new_neighbors = [[] for i in range(self.nbr_vert)]
        for i in range(self.nbr_vert):
            neighbors = self.list_neighbors[i].copy()
            vert = neighbors[0]
            new_neighbors[i].append(vert)
            neighbors.remove(vert)
            while len(neighbors) != 0:
                common_neighbors = list(set(neighbors).intersection(self.list_neighbors[vert]))
                vert = common_neighbors[0]
                new_neighbors[i].append(vert)
                neighbors.remove(vert)
        return new_neighbors

    def sort_rotation(self):
        new_neighbors = [[] for i in range(self.nbr_vert)]
        for i in range(self.nbr_vert):
            p0 = self.verts[i]
            p1 = self.verts[self.list_neighbors[i][0]]
            p2 = self.verts[self.list_neighbors[i][1]]
            v1 = p1 - p0
            v2 = p2 - p1
            vn = torch.cross(v1,v2)
            n = vn/torch.norm(vn)


            milieu = p1 + v2/2
            v3 = milieu - p0
            cg = p0 + 2*v3/3

            if (torch.dot(n,cg) > 1 ):
                new_neighbors[i] = self.list_neighbors[i]
            else:
                self.list_neighbors[i].reverse()
                new_neighbors[i] = self.list_neighbors[i]

        return new_neighbors

    def get_mat_neighbors(self):
        mat = torch.zeros(self.nbr_vert,self.nbr_vert*7)
        for index_cam in range(self.nbr_vert):
            mat[index_cam][index_cam*7] = 1
            for index_neighbor in range(len(self.list_neighbors[index_cam])):
                mat[self.list_neighbors[index_cam][index_neighbor]][index_cam*7+index_neighbor+1] = 1
        return mat


    def forward(self,x):
        batch_size,nbr_cam,nbr_features = x.size()
        x = x.permute(0,2,1)
        size_reshape = [batch_size*nbr_features,nbr_cam]
        x = x.contiguous().view(size_reshape)

        x = torch.mm(x,self.mat_neighbors)
        size_reshape2 = [batch_size,nbr_features,nbr_cam,7]
        x = x.contiguous().view(size_reshape2)
        x = x.permute(0,2,1,3)

        size_reshape3 = [batch_size*nbr_cam,nbr_features,7]
        x = x.contiguous().view(size_reshape3)

        output = self.module(x)
        output_channels = self.module.out_channels
        size_initial = [batch_size,nbr_cam,output_channels]
        output = output.contiguous().view(size_initial)

        return output

class IcosahedronLinear(nn.Module):
    def __init__(self,module,verts,list_edges):
        super().__init__()
        self.module = module
        self.out_channels = module.out_features
        self.verts = verts
        self.list_edges = list_edges
        self.nbr_vert = np.max(self.list_edges)+1

        self.list_neighbors = self.get_neighbors()
        self.list_neighbors = self.sort_neighbors()
        self.list_neighbors = self.sort_rotation()
        mat_neighbors = self.get_mat_neighbors()

        self.register_buffer("mat_neighbors", mat_neighbors)


    def get_neighbors(self):
        neighbors = [[] for i in range(self.nbr_vert)]
        for edge in self.list_edges:
            v1 = edge[0]
            v2 = edge[1]
            neighbors[v1].append(v2)
            neighbors[v2].append(v1)
        return neighbors

    def sort_neighbors(self):
        new_neighbors = [[] for i in range(self.nbr_vert)]
        for i in range(self.nbr_vert):
            neighbors = self.list_neighbors[i].copy()
            vert = neighbors[0]
            new_neighbors[i].append(vert)
            neighbors.remove(vert)
            while len(neighbors) != 0:
                common_neighbors = list(set(neighbors).intersection(self.list_neighbors[vert]))
                vert = common_neighbors[0]
                new_neighbors[i].append(vert)
                neighbors.remove(vert)
        return new_neighbors

    def sort_rotation(self):
        new_neighbors = [[] for i in range(self.nbr_vert)]
        for i in range(self.nbr_vert):
            p0 = self.verts[i]
            p1 = self.verts[self.list_neighbors[i][0]]
            p2 = self.verts[self.list_neighbors[i][1]]
            v1 = p1 - p0
            v2 = p2 - p1
            vn = torch.cross(v1,v2)
            n = vn/torch.norm(vn)


            milieu = p1 + v2/2
            v3 = milieu - p0
            cg = p0 + 2*v3/3

            if (torch.dot(n,cg) > 1 ):
                new_neighbors[i] = self.list_neighbors[i]
            else:
                self.list_neighbors[i].reverse()
                new_neighbors[i] = self.list_neighbors[i]

        return new_neighbors

    def get_mat_neighbors(self):
        mat = torch.zeros(self.nbr_vert,self.nbr_vert*7)
        for index_cam in range(self.nbr_vert):
            mat[index_cam][index_cam*7] = 1
            for index_neighbor in range(len(self.list_neighbors[index_cam])):
                mat[self.list_neighbors[index_cam][index_neighbor]][index_cam*7+index_neighbor+1] = 1
        return mat


    def forward(self,x):
        batch_size,nbr_cam,nbr_features = x.size()
        x = x.permute(0,2,1)
        size_reshape = [batch_size*nbr_features,nbr_cam]
        x = x.contiguous().view(size_reshape)

        x = torch.mm(x,self.mat_neighbors)
        size_reshape2 = [batch_size,nbr_features,nbr_cam,7]
        x = x.contiguous().view(size_reshape2)
        x = x.permute(0,2,1,3)

        size_reshape3 = [batch_size*nbr_cam,nbr_features*7]
        x = x.contiguous().view(size_reshape3)

        output = self.module(x)
        size_initial = [batch_size,nbr_cam,self.out_channels]
        output = output.contiguous().view(size_initial)

        return output
    
class TimeDistributed(nn.Module):
    def __init__(self, module, time_dim=1):
        super(TimeDistributed, self).__init__()
        self.module = module
        self.time_dim = time_dim

    def forward(self, input_seq, *args, **kwargs):
        assert len(input_seq.size()) > 2

        # reshape input data --> (samples * timesteps, input_size)
        # squash timesteps
        size = list(input_seq.size())
        batch_size = size[0]
        time_steps = size.pop(self.time_dim)
        size_reshape = [batch_size * time_steps] + list(size[1:])
        reshaped_input = input_seq.contiguous().view(size_reshape)

        # Pass the additional arguments to the module
        output = self.module(reshaped_input, *args, **kwargs)

        if isinstance(output, tuple):
            output = list(output)
            for i in range(len(output)):
                output_size = output[i].size()
                output_size = [batch_size, time_steps] + list(output_size[1:])
                output[i] = output[i].contiguous().view(output_size)
            
        else:
            output_size = output.size()
            output_size = [batch_size, time_steps] + list(output_size[1:])
            output = output.contiguous().view(output_size)

        return output

class Identity(nn.Module):
    def __init__(self):
        super(Identity, self).__init__()

    def forward(self, x):
        return x


class Norm(nn.Module):
    def __call__(self, x):
        return torch.nn.functional.normalize(x, p=2, dim=-1)

class ProjectionHead(nn.Module):
    # Projection MLP
    def __init__(self, input_dim=1280, hidden_dim=1280, output_dim=128, dropout=0.1, activation=nn.ReLU, bias=False):   
        super().__init__()
        self.output_dim = output_dim
        self.input_dim = input_dim
        self.hidden_dim = hidden_dim

        self.model = nn.Sequential(
            nn.Linear(self.input_dim, self.hidden_dim, bias=bias),
            activation(),
            nn.Dropout(dropout),
            nn.Linear(self.hidden_dim, self.output_dim, bias=bias),
        )

    def forward(self, x, x_=None):
        if x_ is not None:
            x = torch.cat([x, x_], dim=-1)
        x = self.model(x)
        return x

class SelfAttention(nn.Module):
    def __init__(self, input_dim, hidden_dim, dim=1):
        super().__init__()

        self.W1 = nn.Linear(input_dim, hidden_dim)
        self.V = nn.Linear(hidden_dim, 1)
        self.Tanh = nn.Tanh()
        self.Sigmoid = nn.Sigmoid()
        self.dim = dim

    def forward(self, query, values):
        
        score = self.Sigmoid(self.V(self.Tanh(self.W1(query))))

        attention_weights = score/torch.sum(score, dim=self.dim, keepdim=True)

        context_vector = attention_weights * values
        context_vector = torch.sum(context_vector, dim=self.dim)

        return context_vector, score

class MaxPoolImages(nn.Module):
    def __init__(self, nbr_images = 12):
        super().__init__()
        self.nbr_images = nbr_images
        self.max_pool = nn.MaxPool1d(self.nbr_images)

    def forward(self,x):
        x = x.permute(0,2,1)
        output = self.max_pool(x)
        output = output.squeeze(dim=2)

        return output

class MHA(nn.Module):
    def __init__(self, embed_dim, num_heads, dropout=0.1, return_weights=False):
        super(MHA, self).__init__()
        self.embed_dim = embed_dim
        self.num_heads = num_heads
        self.return_weights = return_weights
        self.attention = nn.MultiheadAttention(embed_dim, num_heads, dropout=dropout, bias=False, batch_first=True)
    
    def forward(self, x):
        attn_output, attn_output_weights = self.attention(x, x, x)
        if self.return_weights:
            return attn_output, attn_output_weights
        return attn_output
    
class MHA_KNN(nn.Module):
    def __init__(self, embed_dim, num_heads, dropout=0.1, return_weights=False, K=6, return_sorted=True, random=False, return_v=False, use_direction=True):
        super(MHA_KNN, self).__init__()
        self.embed_dim = embed_dim
        self.num_heads = num_heads
        self.return_weights = return_weights
        self.K = K
        self.return_sorted = return_sorted
        self.random = random
        self.attention = nn.MultiheadAttention(embed_dim, num_heads, dropout=dropout, bias=False, batch_first=True)
        self.return_v = return_v
        self.use_direction = use_direction
    
    def forward(self, x):

        batch_size, V_n, Embed_dim = x.shape

        # the query is the input point itself, the shape of q is [BS, V_n, 1, Embed_dim]
        q = x.unsqueeze(-2)

        if self.random:

            # randomly select K points to the query            
            idx = torch.randint(0, V_n, (batch_size, V_n, self.K), device=x.device)

            q = x.unsqueeze(-2)
            k = knn_gather(x, idx)

            # compute the distances between the query and the randomly selected points
            distances = torch.linalg.norm(k - q, dim=3)
            # sort and gather the closest K points to the query
            k = knn_gather(x, distances.argsort())

        else:
            #input shape of x is [BS, V_n, Embed_dim]
            dists = knn_points(x, x, K=self.K, return_sorted=self.return_sorted)            
            # compute the key, the input shape is [BS, V_n, K, Embed_dim], it has the closest K points to the query
            k = knn_gather(x, dists.idx)
        #the value tensor contains the directions towards the closest points. 
        # the intuition here is that based on the query and key embeddings, the model will learn to predict
        # the best direction to move the new embedding, i.e., create a new point in the point cloud
        # the shape of v is [BS, V_n, K, Embed_dim]
        if self.use_direction:
            v = k - q
        else:
            v = k

        q = q.contiguous().view(batch_size * V_n, 1, Embed_dim) # Original point with dimension 1 added
        k = k.contiguous().view(batch_size * V_n, self.K, Embed_dim)
        v = v.contiguous().view(batch_size * V_n, self.K, Embed_dim)        

        v, x_w = self.attention(q, k, v)

        v = v.contiguous().view(batch_size, V_n, Embed_dim)
        x_w = x_w.contiguous().view(batch_size, V_n, self.K)

        x_w = torch.zeros(batch_size, V_n, device=x.device).scatter_add_(1, dists.idx.view(batch_size, -1), x_w.view(batch_size, -1))
        
        # The new predicted point is the sum of the input point and the weighted sum of the directions
        if self.use_direction:
            x = x + v
        else:
            x = v

        if self.return_v:
            if self.return_weights:
                return x, x_w, v
            return x, v
        
        if self.return_weights:
            return x, x_w
        return x

class KNN_Idx(nn.Module):
    def __init__(self, K=6, return_sorted=True):
        super(KNN_Idx, self).__init__()
        self.K = K
        self.return_sorted = return_sorted

    def forward(self, x, x_v):
        batch_size, V_n, Embed_dim = x.shape

        dists_idx = None
        K = self.K
        if isinstance(self.K, tuple):
            K = self.K[0]
            K_farthest = self.K[1]
            dists = knn_points(x_v, x_v, K=K, return_sorted=self.return_sorted) # The idx is of shape [BS, V_n, K]

            _, selected_indices = sample_farthest_points(x_v, K=K_farthest) # The idx is of shape [BS, K]
            selected_indices = selected_indices.unsqueeze(1).expand(-1, V_n, -1) # The idx is of shape [BS, V_n, K]
            dists_idx = torch.cat((dists.idx, selected_indices), dim=2)

            K = K + K_farthest
        else:            
            dists = knn_points(x_v, x_v, K=self.K, return_sorted=self.return_sorted)
            dists_idx = dists.idx

        return dists_idx

class MHA_KNN_V(nn.Module):
    def __init__(self, embed_dim, num_heads, dropout=0.1, return_weights=False, K=6, return_sorted=True, use_direction=True):
        super(MHA_KNN_V, self).__init__()
        self.embed_dim = embed_dim
        self.num_heads = num_heads
        self.return_weights = return_weights
        self.K = K
        self.return_sorted = return_sorted
        self.attention = nn.MultiheadAttention(embed_dim, num_heads, dropout=dropout, bias=False, batch_first=True)        
        self.use_direction = use_direction
    
    def forward(self, x, x_v):

        batch_size, V_n, Embed_dim = x.shape

        dists_idx = None
        K = self.K
        if isinstance(self.K, tuple):
            K = self.K[0]
            K_farthest = self.K[1]
            dists = knn_points(x_v, x_v, K=K, return_sorted=self.return_sorted) # The idx is of shape [BS, V_n, K]

            x_v_farthest, selected_indices = sample_farthest_points(x_v, K=K_farthest) # Sample the farthest points selected_indices has shape [BS, K_farthest] x_v_farthest has shape [BS, K_farthest, 3]
            
            selected_indices = selected_indices.unsqueeze(1).expand(-1, V_n, -1) # Expand the farthest points to all the points in the point cloud [BS, V_n, K_farthest]
            x_v_farthest = x_v_farthest.unsqueeze(1).expand(-1, V_n, -1, -1) # Expand the farthest points to all the points in the point cloud [BS, V_n, K_farthest, 3]

            distances = torch.cdist(x_v_farthest, x_v.unsqueeze(2), p=2).squeeze(-1) # Compute the distances between the farthest points and all the points in the point cloud [BS, V_n, K_farthest]
            sorted_indices = torch.argsort(distances, dim=-1) # Sort the distances to get the closest points to the farthest points [BS, V_n, K_farthest]

            selected_indices = torch.gather(selected_indices, 2, sorted_indices) # Use the sorted indices to get the closest points to the farthest points [BS, V_n, K_farthest]
            
            dists_idx = torch.cat((dists.idx, selected_indices), dim=2) 

            K = K + K_farthest
        else:            
            dists = knn_points(x_v, x_v, K=self.K, return_sorted=self.return_sorted)
            dists_idx = dists.idx
        
        # compute the key, the input shape is [BS, V_n, K, Embed_dim], it has the closest K points to the query. i.e, find the closest K points to each point in the point cloud
        k = knn_gather(x, dists_idx)

        
        # the query is the input point itself, the shape of q is [BS, V_n, 1, Embed_dim]
        q = x.unsqueeze(-2)

        if self.use_direction:
            #the value tensor contains the directions towards the closest points. 
            # the intuition here is that based on the query and key embeddings, the model will learn to predict
            # the best direction to move the new embedding, i.e., create a new point in the point cloud
            # the shape of v is [BS, V_n, K, Embed_dim]

            v = k - q
        else:
            v = k

        q = q.contiguous().view(batch_size * V_n, 1, Embed_dim) # Original point with dimension 1 added
        k = k.contiguous().view(batch_size * V_n, K, Embed_dim)
        v = v.contiguous().view(batch_size * V_n, K, Embed_dim)        

        v, x_w = self.attention(q, k, v)

        v = v.contiguous().view(batch_size, V_n, Embed_dim)
        # x_w = x_w.contiguous().view(batch_size, V_n, K)
        
        # Based on the weights of the attention layer, we compute the new position of the points
        # Shape of x_w is [BS, V_n, K] and k_v (x_v after knn_gather) is [BS, V_n, K, 3]

        # x_w = torch.zeros(batch_size, V_n, device=x.device).scatter_add_(1, dists.idx.view(batch_size, -1), x_w.view(batch_size, -1))
        # x_w = torch.zeros(batch_size, V_n, device=x.device).scatter_reduce_(dim=1, index=dists_idx.view(batch_size, -1), src=x_w.view(batch_size, -1), reduce="mean")
        # x_w = x_w.unsqueeze(-1)
        
        # The new predicted point is the sum of the input point and the weighted sum of the directions
        if self.use_direction:
            x = x + v
        else:
            x = v

        if self.return_weights:
            return x, x_w
        return x

class MHA_Idx(nn.Module):
    def __init__(self, embed_dim, num_heads, dropout=0.1, use_direction=True):
        super(MHA_Idx, self).__init__()
        self.embed_dim = embed_dim
        self.num_heads = num_heads
        self.attention = nn.MultiheadAttention(embed_dim, num_heads, dropout=dropout, bias=False, batch_first=True)
        self.use_direction = use_direction
    
    def forward(self, x, idx):

        batch_size, V_n, Embed_dim = x.shape
        K = idx.shape[-1]
        
        k = knn_gather(x, idx)
        
        #the value tensor contains the directions towards the closest points. 
        # the intuition here is that based on the query and key embeddings, the model will learn to predict
        # the best direction to move the new embedding, i.e., create a new point in the point cloud
        # the shape of v is [BS, V_n, K, Embed_dim]

        # the query is the input point itself, the shape of q is [BS, V_n, 1, Embed_dim]
        q = x.unsqueeze(-2)

        if self.use_direction:
            v = k - q
        else:
            v = k

        q = q.contiguous().view(batch_size * V_n, 1, Embed_dim) # Original point with dimension 1 added
        k = k.contiguous().view(batch_size * V_n, K, Embed_dim)
        v = v.contiguous().view(batch_size * V_n, K, Embed_dim)        

        v, x_w = self.attention(q, k, v)

        v = v.contiguous().view(batch_size, V_n, Embed_dim)
        # x_w = x_w.contiguous().view(batch_size, V_n, K)
        
        # Based on the weights of the attention layer, we compute the new position of the points
        # Shape of x_w is [BS, V_n, K] and k_v (x_v after knn_gather) is [BS, V_n, K, 3]
        
        # The new predicted point is the sum of the input point and the weighted sum of the directions
        if self.use_direction:
            x = x + v
        else:
            x = v

        return x
    
class KNN_V(nn.Module):
    def __init__(self, input_dim, output_dim, K=27, return_sorted=True):
        super(KNN_V, self).__init__()
        self.input_dim = input_dim
        self.K = K
        self.return_sorted = return_sorted

        self.module = ProjectionHead(self.input_dim*self.K, hidden_dim=input_dim, output_dim=output_dim)
    
    def forward(self, x, x_v):
        
        #input shape of x is [BS, V_n, Embed_dim]
        dists = knn_points(x_v, x_v, K=self.K, return_sorted=self.return_sorted)            
        # compute the key, the input shape is [BS, V_n, K, Embed_dim], it has the closest K points to the query
        x = knn_gather(x, dists.idx)
        x = x.view(x.shape[0], x.shape[1], -1).contiguous()
        x = self.module(x)
        
        return x

class Residual(nn.Module):
    def __init__(self, module: nn.Module):
        super().__init__()
        self.module = module

    def forward(self, x, *args, **kwargs):
        # Assume that the "query" tensor is given first, so we can compute the
        # residual.
        x_out = self.module(x, *args, **kwargs)
        if isinstance(x_out, tuple):
            return (x + x_out[0],) + x_out[1:]
        return x + x_out

class FeedForward(nn.Module):
    def __init__(self, embed_dim: int, hidden_dim: int, dropout: float = 0.1, activation=nn.ReLU):
        super(FeedForward, self).__init__()
        self.net = nn.Sequential(
            nn.Linear(embed_dim, hidden_dim, bias=False),
            activation(),
            nn.Dropout(dropout),
            nn.Linear(hidden_dim, embed_dim, bias=False),
        )

    def forward(self, x):
        return self.net(x)

class UnpoolSubDivision(nn.Module):
    def __init__(self, K=4):
        super(UnpoolSubDivision, self).__init__()
        self.K = K
        self.module = TimeDistributed(SubDivision())
    def __call__(self, x):
        
        dists = knn_points(x, x, K=self.K)
        
        x = knn_gather(x, dists.idx)
        x = self.module(x)
        x = x.view(x.shape[0], -1, x.shape[-1]).contiguous()

        return x

class SubDivision(nn.Module):
    def __init__(self, embed_dim, num_heads, dropout=0.1):
        self.mha = MHA(embed_dim, num_heads, dropout=dropout)
    def forward(self, x):

        attn_output, attn_output_weights = self.attention(x, x, x)
        # compute the mid point between the point at 0 and the other closest point
        mp = (x[:, 0:1] + x[:, 1:])/2.0
        # concatenate the points at 0th index and the interpolated points
        x = torch.cat((x[:, 0:1], mp), dim=1)
        return x
    

class UnpoolMHA(nn.Module):    
    def __call__(self, x):                
        x = x.view(x.shape[0], -1, x.shape[-1])
        return x
    
class SmoothAttention(nn.Module):
    def __init__(self, embed_dim=128, hidden_dim=64, K=4):
        super(SmoothAttention, self).__init__()
        self.embed_dim = embed_dim
        self.attn = SelfAttention(embed_dim, hidden_dim, dim=2)
        self.K = K
    
    def forward(self, x):

        # find closest points to self, i.e., each point in the sample finds the closest K points in the sample
        dists = knn_points(x, x, K=self.K)
        # gather the K closest points
        x = knn_gather(x, dists.idx)

        # apply self attention, i.e., weighted average of the K closest points
        x, x_s = self.attn(x, x)

        return x
    
class AttentionPooling(nn.Module):
    def __init__(self, embed_dim=128, pooling_factor=0.125, hidden_dim=64, K=4):
        super(AttentionPooling, self).__init__()
        
        self.embed_dim = embed_dim
        self.pooling_factor = pooling_factor
        # self.attn = SelfAttention(embed_dim, hidden_dim, dim=2)
        
        self.W1 = nn.Linear(embed_dim, hidden_dim)
        self.V = nn.Linear(hidden_dim, 1)
        self.Tanh = nn.Tanh()
        self.Sigmoid = nn.Sigmoid()

        self.K = K
    
    def forward(self, x, x_v):


        x_s = self.Sigmoid(self.V(self.Tanh(self.W1(x))))

        # Grab the samples that have high score
        n_samples = int(x.shape[1]*self.pooling_factor)
        idx = torch.argsort(x_s, descending=True, dim=1)[:,:n_samples]
        
        x = knn_gather(x, idx).squeeze(2)
        x_s = knn_gather(x_s, idx).squeeze(2)
        x_v = knn_gather(x_v, idx).squeeze(2)
        
        return x, x_v, x_s
    
class Attention_V(nn.Module):
    def __init__(self, embed_dim=128, hidden_dim=64):
        super(Attention_V, self).__init__()
        
        self.embed_dim = embed_dim
        
        self.W1 = nn.Linear(embed_dim, hidden_dim)
        self.V = nn.Linear(hidden_dim, 1)
        self.Tanh = nn.Tanh()
        self.Sigmoid = nn.Sigmoid()
    
    def forward(self, x):
        return self.Sigmoid(self.V(self.Tanh(self.W1(x))))
    
class Pooling_V(nn.Module):
    def __init__(self, pooling_factor=0.125):
        super(Pooling_V, self).__init__()
        self.pooling_factor = pooling_factor
    
    def forward(self, x, x_v, x_s):
        
        n_samples = int(x_s.shape[1]*self.pooling_factor)
        idx = torch.argsort(x_s, descending=True, dim=1)[:,:n_samples]
        
        x = knn_gather(x, idx).squeeze(2)
        x_s = knn_gather(x_s, idx).squeeze(2)
        x_v = knn_gather(x_v, idx).squeeze(2)
        
        return x, x_v, x_s
    
class AttentionPooling_V(nn.Module):
    def __init__(self, embed_dim=128, hidden_dim=64, K=27, pooling_factor=0.125, score_pooling=False):
        super(AttentionPooling_V, self).__init__()
        
        self.embed_dim = embed_dim
        self.pooling_factor = pooling_factor
        self.score_pooling = score_pooling

        if isinstance(K, tuple):
            self.K = K[0]
        else:
            self.K = K
        
        self.W1 = nn.Linear(embed_dim, hidden_dim)
        self.V = nn.Linear(hidden_dim, 1)
        self.Tanh = nn.Tanh()
        self.Sigmoid = nn.Sigmoid()

    def sample_points(self, x, Ns):
        """
        Samples Ns points from each batch in a tensor of shape (Bs, N, F).

        Args:
            x (torch.Tensor): Input tensor of shape (Bs, N, F).
            Ns (int): Number of points to sample from each batch.

        Returns:
            torch.Tensor: Output tensor of shape (Bs, Ns, F).
        """
        Bs, N, F = x.shape

        # Generate random indices for sampling
        indices = torch.randint(low=0, high=N, size=(Bs, Ns), device=x.device).unsqueeze(-1)

        # Gather the sampled points
        x = knn_gather(x, indices).squeeze(-2).contiguous()

        return x, indices

    def get_pooling_idx(self, x_s, x_v, pf, K):

        if self.score_pooling:
            n_samples = int(x_s.shape[1]*pf)
            x_idx_next = torch.argsort(x_s, descending=True, dim=1)[:,:n_samples]
            x_v_next = knn_gather(x_v, x_idx_next).squeeze(2)
        else:
            # x_v_next, x_idx_next = self.sample_points(x_v, int(x_v.shape[1] * pf))
            x_v_next, _ = sample_farthest_points(x_v, K=int(x_v.shape[1] * pf)) # The idx is of shape [BS, K]

        # Find the closest points in the next level using the current level sampling, i.e., the output
        # dist.idx will have the indices of the points in the next level but dimension of the current level
        pooling = knn_points(x_v_next, x_v, K=K)
        unpooling = knn_points(x_v, x_v_next, K=K)

        pooling_idx = pooling.idx
        unpooling_idx = unpooling.idx
        
        return pooling_idx, unpooling_idx, x_v_next
        
    
    def forward(self, x, x_v):

        # find closest points to self, i.e., each point in the sample finds the closest K points in the sample
        x_s = self.Sigmoid(self.V(self.Tanh(self.W1(x))))
        
        pooling_idx, unpooling_idx, x_v = self.get_pooling_idx(x_s, x_v, pf=self.pooling_factor, K=self.K)
        
        x = knn_gather(x, pooling_idx)
        score = knn_gather(x_s, pooling_idx)
        
        attention_weights = score/torch.sum(score, dim=2, keepdim=True)

        x = attention_weights * x
        x = torch.sum(x, dim=2)
        
        return x, x_v, x_s, pooling_idx, unpooling_idx
    
class AttentionPooling_Idx(nn.Module):
    def __init__(self, embed_dim=128, hidden_dim=64):
        super(AttentionPooling_Idx, self).__init__()
        
        self.embed_dim = embed_dim
        
        self.W1 = nn.Linear(embed_dim, hidden_dim)
        self.V = nn.Linear(hidden_dim, 1)
        self.Tanh = nn.Tanh()
        self.Sigmoid = nn.Sigmoid()
    
    def forward(self, x, idx):
        # apply self attention, i.e., weighted average of the K closest points

        x_s = self.Sigmoid(self.V(self.Tanh(self.W1(x))))

        x = knn_gather(x, idx)
        score = knn_gather(x_s, idx)

        attention_weights = score/torch.sum(score, dim=2, keepdim=True)
        
        x = attention_weights * x
        x = torch.sum(x, dim=2)
        
        return x, x_s
    
class UnpoolMHA_KNN(nn.Module):
    def __init__(self, module: nn.Module):
        super().__init__()
        self.module = module

    def forward(self, x):
        return torch.cat([x, self.module(x)], dim=1)
    
class SmoothAttention(nn.Module):
    def __init__(self, embed_dim=128, hidden_dim=64, K=4):
        super(SmoothAttention, self).__init__()
        self.embed_dim = embed_dim
        self.attn = SelfAttention(embed_dim, hidden_dim, dim=2)
        self.K = K
    
    def forward(self, x):

        # find closest points to self, i.e., each point in the sample finds the closest K points in the sample
        dists = knn_points(x, x, K=self.K)
        # gather the K closest points
        x = knn_gather(x, dists.idx)

        # apply self attention, i.e., weighted average of the K closest points
        x, x_s = self.attn(x, x)

        return x   
    
class SmoothMHA(nn.Module):
    def __init__(self, embed_dim=128, num_heads=8, K=12, dropout=0.1, dim=2):
        super(SmoothMHA, self).__init__()
        self.embed_dim = embed_dim
        self.attn_td = TimeDistributed(MHA(embed_dim, num_heads, dropout=dropout, return_weights=True))
        self.W = nn.Linear(K, 1)
        self.K = K
        self.dim = dim
        self.sigmoid = nn.Sigmoid()
    
    def forward(self, x):

        # find closest points to self, i.e., each point in the sample finds the closest K points in the sample
        dists = knn_points(x, x, K=self.K)
        # gather the K closest points
        x = knn_gather(x, dists.idx)

        # apply self attention, i.e., weighted average of the K closest points
        x, x_s = self.attn_td(x)
        x_s = self.sigmoid(self.W(x_s))
        attention_weights = x_s/torch.sum(x_s, dim=self.dim, keepdim=True)
        x = attention_weights * x
        x = torch.sum(x, dim=self.dim)

        return x
    
class AttentionChunk(nn.Module):
    def __init__(self, input_dim, hidden_dim, chunks=16, permute_time_dim=True):
        super().__init__()
        
        self.attn = SelfAttention(input_dim, hidden_dim)
        self.chunks = chunks
        self.permute_time_dim = permute_time_dim

    def forward(self, x):

        # Shape of x is [BS, T, C, H, W] or [BS, C, T, H, W]
        assert len(x.shape) == 5

        if self.permute_time_dim:
            x = x.permute(0, 2, 1, 3, 4) # [BS, C, T, H, W] -> [BS, T, C, H, W]
        
        x_out = []
        x_shape = list(x.shape)
        x_shape[1] = self.chunks
        
        for ch in torch.chunk(x, chunks=self.chunks, dim=1): # Iterate in the time dimension and create chunks
            ch = ch.flatten(2) # Flatten the spatial dimensions
            ch, ch_s = self.attn(ch, ch) # Compute average attention for each chunk
            x_out.append(ch)
        x_out = torch.stack(x_out, dim=1).view(x_shape) # reshape to original shape but change the time dimension to the number of chunks
        
        if self.permute_time_dim:
            x_out = x_out.permute(0, 2, 1, 3, 4)
        return x_out

class ConvBlockIdx(nn.Module):
    def __init__(self, in_channels, out_channels, kernel_size=3, stride=1, padding='same', bias=False):
        super(ConvBlockIdx, self).__init__()
        
        self.out_channels = out_channels

        self.conv = nn.Conv1d(in_channels, out_channels, kernel_size=kernel_size, 
                              stride=stride, padding=padding, bias=bias)
        self.norm = nn.LayerNorm(out_channels)
        self.gelu = nn.GELU()
        
    def forward(self, x, idx):

        x = knn_gather(x, idx) # [BS, V_n, K, F]
        batch_size, V_n, K, Embed_dim = x.shape

        x = x.view(-1, K, Embed_dim).contiguous()
        x = x.permute(0, 2, 1).contiguous()
        
        x = self.conv(x)
        
        x = x.permute(0, 2, 1).contiguous()
        x = x.view(batch_size, V_n, -1, self.out_channels).contiguous()
        x = x.mean(dim=2)
        
        x = self.norm(x)
        x = self.gelu(x)

        return x

class ConvBlock_V(nn.Module):
    def __init__(self, in_channels, out_channels, K=27, kernel_size=3, stride=1, padding='same', bias=False, return_sorted=True):
        super(ConvBlock_V, self).__init__()
        
        self.idx = KNN_Idx(K=K, return_sorted=return_sorted)
        
        self.conv = ConvBlockIdx(in_channels, out_channels, kernel_size=kernel_size, stride=stride, padding=padding, bias=bias)

    def forward(self, x, x_v):
        
        idx = self.idx(x, x_v)
        x = self.conv(x, idx)
        
        return x

class ContextModulated(nn.Module):
    def __init__(self, input_dim, output_dim, context_dim, activation=nn.LeakyReLU):
        super(ContextModulated, self).__init__()

        self.fc = nn.Linear(input_dim, output_dim)
        
        self.hyper_gate = nn.Linear(context_dim, output_dim)
        self.hyper_bias = nn.Linear(context_dim, output_dim, bias=False)
        self.sigmoid = nn.Sigmoid()
        if activation is not None:
            self.activation = activation()
        else:
            self.activation = nn.Identity()

    def forward(self, x, context):
        
        
        gate = self.sigmoid(self.hyper_gate(context))
        bias = self.hyper_bias(context)        
        
        return self.activation(self.fc(x)*gate + bias)    


class BatchNorm1D(nn.Module):
    def __init__(self, num_features, eps=1e-5, momentum=0.1, affine=True, track_running_stats=True):
        super(BatchNorm1D, self).__init__()
        self.bn = nn.BatchNorm1d(num_features, eps=eps, momentum=momentum, affine=affine, track_running_stats=track_running_stats)
    
    def forward(self, x):
        x = x.permute(0, 2, 1).contiguous()
        x = self.bn(x)
        x = x.permute(0, 2, 1).contiguous()
        return x

class MHAContextModulated(nn.Module):
    def __init__(self, embed_dim, num_heads, output_dim, dropout=0.1, return_weights=False):
        super(MHAContextModulated, self).__init__()
        self.embed_dim = embed_dim
        self.num_heads = num_heads
        self.return_weights = return_weights
        self.attention = nn.MultiheadAttention(embed_dim, num_heads, dropout=dropout, bias=False, batch_first=True)
        self.context_modulated = ContextModulated(input_dim=embed_dim, output_dim=output_dim, context_dim=embed_dim)
    
    def forward(self, x):
        
        context, attn_output_weights = self.attention(x, x, x)
        x = self.context_modulated(x, context)
        
        if self.return_weights:
            return x, attn_output_weights
        return x
>>>>>>> 49ea55c0
<|MERGE_RESOLUTION|>--- conflicted
+++ resolved
@@ -1,2350 +1,1452 @@
-<<<<<<< HEAD
-import torch
-from torch import nn
-from pytorch3d.ops import knn_points, knn_gather, sample_farthest_points
-
-from torch.nn.utils.rnn import pad_sequence, pack_padded_sequence as pack_sequence, pad_packed_sequence as unpack_sequence
-
-
-from copy import deepcopy
-import torch
-import torch.nn as nn
-from torch.utils.checkpoint import checkpoint
-# from torch_geometric.nn.pool import voxel_grid
-# from torch_scatter import segment_csr
-
-# import einops
-# from timm.models.layers import DropPath
-# import pointops
-
-# This file contains the definition of the IcosahedronConv2d, IcosahedronConv1d and IcosahedronLinear classes, which are used to perform convolution and linear operations on icosahedral meshes
-
-def sample_points(x, Ns):
-        """
-        Samples Ns points from each batch in a tensor of shape (Bs, N, F).
-
-        Args:
-            x (torch.Tensor): Input tensor of shape (Bs, N, F).
-            Ns (int): Number of points to sample from each batch.
-
-        Returns:
-            torch.Tensor: Output tensor of shape (Bs, Ns, F).
-        """
-        Bs, N, F = x.shape
-
-        # Generate random indices for sampling
-        indices = torch.randint(low=0, high=N, size=(Bs, Ns), device=x.device).unsqueeze(-1)
-        indices = torch.sort(indices, dim=1).values
-
-        # Gather the sampled points
-        x = knn_gather(x, indices).squeeze(-2).contiguous()
-
-        return x, indices
-
-class IcosahedronConv2d(nn.Module):
-    def __init__(self,module,verts,list_edges):
-        super().__init__()
-        self.module = module
-        self.verts = verts
-        self.list_edges = list_edges
-        # self.nbr_vert = np.max(self.list_edges)+1
-        self.nbr_vert = len(self.verts)
-
-        self.list_neighbors = self.get_neighbors()
-        self.list_neighbors = self.sort_neighbors()
-        self.list_neighbors = self.sort_rotation()
-        mat_neighbors = self.get_mat_neighbors()
-
-        self.register_buffer("mat_neighbors", mat_neighbors)
-
-
-    def get_neighbors(self):
-        neighbors = [[] for i in range(self.nbr_vert)]
-        for edge in self.list_edges:
-            v1 = edge[0].item()
-            v2 = edge[1].item()
-            neighbors[v1].append(v2)
-            neighbors[v2].append(v1)
-        return neighbors
-
-    def sort_neighbors(self):
-        new_neighbors = [[] for i in range(self.nbr_vert)]
-        for i in range(self.nbr_vert):
-            neighbors = self.list_neighbors[i].copy()
-            vert = neighbors[0]
-            new_neighbors[i].append(vert)
-            neighbors.remove(vert)
-            while len(neighbors) != 0:
-                common_neighbors = list(set(neighbors).intersection(self.list_neighbors[vert]))
-                vert = common_neighbors[0]
-                new_neighbors[i].append(vert)
-                neighbors.remove(vert)
-        return new_neighbors
-
-    def sort_rotation(self):
-        new_neighbors = [[] for i in range(self.nbr_vert)]
-        for i in range(self.nbr_vert):
-            p0 = self.verts[i]
-            p1 = self.verts[self.list_neighbors[i][0]]
-            p2 = self.verts[self.list_neighbors[i][1]]
-            v1 = p1 - p0
-            v2 = p2 - p1
-            vn = torch.cross(v1,v2)
-            n = vn/torch.norm(vn)
-
-
-            milieu = p1 + v2/2
-            v3 = milieu - p0
-            cg = p0 + 2*v3/3
-
-            if (torch.dot(n,cg) > 1 ):
-                new_neighbors[i] = self.list_neighbors[i]
-            else:
-                self.list_neighbors[i].reverse()
-                new_neighbors[i] = self.list_neighbors[i]
-
-        return new_neighbors
-
-    def get_mat_neighbors(self):
-        mat = torch.zeros(self.nbr_vert,self.nbr_vert*9)
-        for index_cam in range(self.nbr_vert):
-            mat[index_cam][index_cam*9] = 1
-            for index_neighbor in range(len(self.list_neighbors[index_cam])):
-                mat[self.list_neighbors[index_cam][index_neighbor]][index_cam*9+index_neighbor+1] = 1
-        return mat
-
-
-    def forward(self,x):
-        batch_size,nbr_cam,nbr_features = x.size()
-        x = x.permute(0,2,1)
-        size_reshape = [batch_size*nbr_features,nbr_cam]
-        x = x.contiguous().view(size_reshape)
-
-        x = torch.mm(x,self.mat_neighbors)
-        size_reshape2 = [batch_size,nbr_features,nbr_cam,3,3]
-        x = x.contiguous().view(size_reshape2)
-        x = x.permute(0,2,1,3,4)
-
-        size_reshape3 = [batch_size*nbr_cam,nbr_features,3,3]
-        x = x.contiguous().view(size_reshape3)
-
-        output = self.module(x)
-        output_channels = self.module.out_channels
-        size_initial = [batch_size,nbr_cam,output_channels]
-        output = output.contiguous().view(size_initial)
-
-        return output
-
-
-class IcosahedronConv1d(nn.Module):
-    def __init__(self,module,verts,list_edges):
-        super().__init__()
-        self.module = module
-        self.verts = verts
-        self.list_edges = list_edges
-        self.nbr_vert = np.max(self.list_edges)+1
-
-        self.list_neighbors = self.get_neighbors()
-        self.list_neighbors = self.sort_neighbors()
-        self.list_neighbors = self.sort_rotation()
-        mat_neighbors = self.get_mat_neighbors()
-
-        self.register_buffer("mat_neighbors", mat_neighbors)
-
-
-    def get_neighbors(self):
-        neighbors = [[] for i in range(self.nbr_vert)]
-        for edge in self.list_edges:
-            v1 = edge[0]
-            v2 = edge[1]
-            neighbors[v1].append(v2)
-            neighbors[v2].append(v1)
-        return neighbors
-
-    def sort_neighbors(self):
-        new_neighbors = [[] for i in range(self.nbr_vert)]
-        for i in range(self.nbr_vert):
-            neighbors = self.list_neighbors[i].copy()
-            vert = neighbors[0]
-            new_neighbors[i].append(vert)
-            neighbors.remove(vert)
-            while len(neighbors) != 0:
-                common_neighbors = list(set(neighbors).intersection(self.list_neighbors[vert]))
-                vert = common_neighbors[0]
-                new_neighbors[i].append(vert)
-                neighbors.remove(vert)
-        return new_neighbors
-
-    def sort_rotation(self):
-        new_neighbors = [[] for i in range(self.nbr_vert)]
-        for i in range(self.nbr_vert):
-            p0 = self.verts[i]
-            p1 = self.verts[self.list_neighbors[i][0]]
-            p2 = self.verts[self.list_neighbors[i][1]]
-            v1 = p1 - p0
-            v2 = p2 - p1
-            vn = torch.cross(v1,v2)
-            n = vn/torch.norm(vn)
-
-
-            milieu = p1 + v2/2
-            v3 = milieu - p0
-            cg = p0 + 2*v3/3
-
-            if (torch.dot(n,cg) > 1 ):
-                new_neighbors[i] = self.list_neighbors[i]
-            else:
-                self.list_neighbors[i].reverse()
-                new_neighbors[i] = self.list_neighbors[i]
-
-        return new_neighbors
-
-    def get_mat_neighbors(self):
-        mat = torch.zeros(self.nbr_vert,self.nbr_vert*7)
-        for index_cam in range(self.nbr_vert):
-            mat[index_cam][index_cam*7] = 1
-            for index_neighbor in range(len(self.list_neighbors[index_cam])):
-                mat[self.list_neighbors[index_cam][index_neighbor]][index_cam*7+index_neighbor+1] = 1
-        return mat
-
-
-    def forward(self,x):
-        batch_size,nbr_cam,nbr_features = x.size()
-        x = x.permute(0,2,1)
-        size_reshape = [batch_size*nbr_features,nbr_cam]
-        x = x.contiguous().view(size_reshape)
-
-        x = torch.mm(x,self.mat_neighbors)
-        size_reshape2 = [batch_size,nbr_features,nbr_cam,7]
-        x = x.contiguous().view(size_reshape2)
-        x = x.permute(0,2,1,3)
-
-        size_reshape3 = [batch_size*nbr_cam,nbr_features,7]
-        x = x.contiguous().view(size_reshape3)
-
-        output = self.module(x)
-        output_channels = self.module.out_channels
-        size_initial = [batch_size,nbr_cam,output_channels]
-        output = output.contiguous().view(size_initial)
-
-        return output
-
-class IcosahedronLinear(nn.Module):
-    def __init__(self,module,verts,list_edges):
-        super().__init__()
-        self.module = module
-        self.out_channels = module.out_features
-        self.verts = verts
-        self.list_edges = list_edges
-        self.nbr_vert = np.max(self.list_edges)+1
-
-        self.list_neighbors = self.get_neighbors()
-        self.list_neighbors = self.sort_neighbors()
-        self.list_neighbors = self.sort_rotation()
-        mat_neighbors = self.get_mat_neighbors()
-
-        self.register_buffer("mat_neighbors", mat_neighbors)
-
-
-    def get_neighbors(self):
-        neighbors = [[] for i in range(self.nbr_vert)]
-        for edge in self.list_edges:
-            v1 = edge[0]
-            v2 = edge[1]
-            neighbors[v1].append(v2)
-            neighbors[v2].append(v1)
-        return neighbors
-
-    def sort_neighbors(self):
-        new_neighbors = [[] for i in range(self.nbr_vert)]
-        for i in range(self.nbr_vert):
-            neighbors = self.list_neighbors[i].copy()
-            vert = neighbors[0]
-            new_neighbors[i].append(vert)
-            neighbors.remove(vert)
-            while len(neighbors) != 0:
-                common_neighbors = list(set(neighbors).intersection(self.list_neighbors[vert]))
-                vert = common_neighbors[0]
-                new_neighbors[i].append(vert)
-                neighbors.remove(vert)
-        return new_neighbors
-
-    def sort_rotation(self):
-        new_neighbors = [[] for i in range(self.nbr_vert)]
-        for i in range(self.nbr_vert):
-            p0 = self.verts[i]
-            p1 = self.verts[self.list_neighbors[i][0]]
-            p2 = self.verts[self.list_neighbors[i][1]]
-            v1 = p1 - p0
-            v2 = p2 - p1
-            vn = torch.cross(v1,v2)
-            n = vn/torch.norm(vn)
-
-
-            milieu = p1 + v2/2
-            v3 = milieu - p0
-            cg = p0 + 2*v3/3
-
-            if (torch.dot(n,cg) > 1 ):
-                new_neighbors[i] = self.list_neighbors[i]
-            else:
-                self.list_neighbors[i].reverse()
-                new_neighbors[i] = self.list_neighbors[i]
-
-        return new_neighbors
-
-    def get_mat_neighbors(self):
-        mat = torch.zeros(self.nbr_vert,self.nbr_vert*7)
-        for index_cam in range(self.nbr_vert):
-            mat[index_cam][index_cam*7] = 1
-            for index_neighbor in range(len(self.list_neighbors[index_cam])):
-                mat[self.list_neighbors[index_cam][index_neighbor]][index_cam*7+index_neighbor+1] = 1
-        return mat
-
-
-    def forward(self,x):
-        batch_size,nbr_cam,nbr_features = x.size()
-        x = x.permute(0,2,1)
-        size_reshape = [batch_size*nbr_features,nbr_cam]
-        x = x.contiguous().view(size_reshape)
-
-        x = torch.mm(x,self.mat_neighbors)
-        size_reshape2 = [batch_size,nbr_features,nbr_cam,7]
-        x = x.contiguous().view(size_reshape2)
-        x = x.permute(0,2,1,3)
-
-        size_reshape3 = [batch_size*nbr_cam,nbr_features*7]
-        x = x.contiguous().view(size_reshape3)
-
-        output = self.module(x)
-        size_initial = [batch_size,nbr_cam,self.out_channels]
-        output = output.contiguous().view(size_initial)
-
-        return output
-    
-class TimeDistributed(nn.Module):
-    def __init__(self, module, time_dim=1):
-        super(TimeDistributed, self).__init__()
-        self.module = module
-        self.time_dim = time_dim
-
-    def forward(self, input_seq, *args, **kwargs):
-        assert len(input_seq.size()) > 2
-
-        # reshape input data --> (samples * timesteps, input_size)
-        # squash timesteps
-        size = list(input_seq.size())
-        batch_size = size[0]
-        time_steps = size.pop(self.time_dim)
-        size_reshape = [batch_size * time_steps] + list(size[1:])
-        reshaped_input = input_seq.contiguous().view(size_reshape)
-
-        # Pass the additional arguments to the module
-        output = self.module(reshaped_input, *args, **kwargs)
-
-        if isinstance(output, tuple):
-            output = list(output)
-            for i in range(len(output)):
-                output_size = output[i].size()
-                output_size = [batch_size, time_steps] + list(output_size[1:])
-                output[i] = output[i].contiguous().view(output_size)
-            
-        else:
-            output_size = output.size()
-            output_size = [batch_size, time_steps] + list(output_size[1:])
-            output = output.contiguous().view(output_size)
-
-        return output
-
-class Identity(nn.Module):
-    def __init__(self):
-        super(Identity, self).__init__()
-
-    def forward(self, x):
-        return x
-
-
-class Norm(nn.Module):
-    def __call__(self, x):
-        return torch.nn.functional.normalize(x, p=2, dim=-1)
-
-class ProjectionHead(nn.Module):
-    # Projection MLP
-    def __init__(self, input_dim=1280, hidden_dim=1280, output_dim=128, dropout=0.1):
-        super().__init__()
-        self.output_dim = output_dim
-        self.input_dim = input_dim
-        self.hidden_dim = hidden_dim
-
-        self.model = nn.Sequential(
-            nn.Linear(self.input_dim, self.hidden_dim, bias=False),
-            nn.GELU(),
-            nn.Dropout(dropout),
-            nn.Linear(self.hidden_dim, self.output_dim, bias=False),
-        )
-
-    def forward(self, x):
-        x = self.model(x)
-        return x
-
-class SelfAttention(nn.Module):
-    def __init__(self, input_dim, hidden_dim, dim=1):
-        super().__init__()
-
-        self.W1 = nn.Linear(input_dim, hidden_dim)
-        self.V = nn.Linear(hidden_dim, 1)
-        self.Tanh = nn.Tanh()
-        self.Sigmoid = nn.Sigmoid()
-        self.dim = dim
-
-    def forward(self, query, values):
-        
-        score = self.Sigmoid(self.V(self.Tanh(self.W1(query))))
-
-        attention_weights = score/torch.sum(score, dim=self.dim, keepdim=True)
-
-        context_vector = attention_weights * values
-        context_vector = torch.sum(context_vector, dim=self.dim)
-
-        return context_vector, score
-
-class MaxPoolImages(nn.Module):
-    def __init__(self, nbr_images = 12):
-        super().__init__()
-        self.nbr_images = nbr_images
-        self.max_pool = nn.MaxPool1d(self.nbr_images)
-
-    def forward(self,x):
-        x = x.permute(0,2,1)
-        output = self.max_pool(x)
-        output = output.squeeze(dim=2)
-
-        return output
-
-class MHA(nn.Module):
-    def __init__(self, embed_dim, num_heads, dropout=0.1, return_weights=False):
-        super(MHA, self).__init__()
-        self.embed_dim = embed_dim
-        self.num_heads = num_heads
-        self.return_weights = return_weights
-        self.attention = nn.MultiheadAttention(embed_dim, num_heads, dropout=dropout, bias=False, batch_first=True)
-    
-    def forward(self, x):
-        attn_output, attn_output_weights = self.attention(x, x, x)
-        if self.return_weights:
-            return attn_output, attn_output_weights
-        return attn_output
-    
-class MHA_KNN(nn.Module):
-    def __init__(self, embed_dim, num_heads, dropout=0.1, return_weights=False, K=6, return_sorted=True, random=False, return_v=False, use_direction=True):
-        super(MHA_KNN, self).__init__()
-        self.embed_dim = embed_dim
-        self.num_heads = num_heads
-        self.return_weights = return_weights
-        self.K = K
-        self.return_sorted = return_sorted
-        self.random = random
-        self.attention = nn.MultiheadAttention(embed_dim, num_heads, dropout=dropout, bias=False, batch_first=True)
-        self.return_v = return_v
-        self.use_direction = use_direction
-    
-    def forward(self, x):
-
-        batch_size, V_n, Embed_dim = x.shape
-
-        # the query is the input point itself, the shape of q is [BS, V_n, 1, Embed_dim]
-        q = x.unsqueeze(-2)
-
-        if self.random:
-
-            # randomly select K points to the query            
-            idx = torch.randint(0, V_n, (batch_size, V_n, self.K), device=x.device)
-
-            q = x.unsqueeze(-2)
-            k = knn_gather(x, idx)
-
-            # compute the distances between the query and the randomly selected points
-            distances = torch.linalg.norm(k - q, dim=3)
-            # sort and gather the closest K points to the query
-            k = knn_gather(x, distances.argsort())
-
-        else:
-            #input shape of x is [BS, V_n, Embed_dim]
-            dists = knn_points(x, x, K=self.K, return_sorted=self.return_sorted)            
-            # compute the key, the input shape is [BS, V_n, K, Embed_dim], it has the closest K points to the query
-            k = knn_gather(x, dists.idx)
-        #the value tensor contains the directions towards the closest points. 
-        # the intuition here is that based on the query and key embeddings, the model will learn to predict
-        # the best direction to move the new embedding, i.e., create a new point in the point cloud
-        # the shape of v is [BS, V_n, K, Embed_dim]
-        if self.use_direction:
-            v = k - q
-        else:
-            v = k
-
-        q = q.contiguous().view(batch_size * V_n, 1, Embed_dim) # Original point with dimension 1 added
-        k = k.contiguous().view(batch_size * V_n, self.K, Embed_dim)
-        v = v.contiguous().view(batch_size * V_n, self.K, Embed_dim)        
-
-        v, x_w = self.attention(q, k, v)
-
-        v = v.contiguous().view(batch_size, V_n, Embed_dim)
-        x_w = x_w.contiguous().view(batch_size, V_n, self.K)
-
-        x_w = torch.zeros(batch_size, V_n, device=x.device).scatter_add_(1, dists.idx.view(batch_size, -1), x_w.view(batch_size, -1))
-        
-        # The new predicted point is the sum of the input point and the weighted sum of the directions
-        if self.use_direction:
-            x = x + v
-        else:
-            x = v
-
-        if self.return_v:
-            if self.return_weights:
-                return x, x_w, v
-            return x, v
-        
-        if self.return_weights:
-            return x, x_w
-        return x
-
-class MHA_KNN_V(nn.Module):
-    def __init__(self, embed_dim, num_heads, dropout=0.1, return_weights=False, K=6, return_sorted=True, use_direction=True):
-        super(MHA_KNN_V, self).__init__()
-        self.embed_dim = embed_dim
-        self.num_heads = num_heads
-        self.return_weights = return_weights
-        self.K = K
-        self.return_sorted = return_sorted
-        self.attention = nn.MultiheadAttention(embed_dim, num_heads, dropout=dropout, bias=False, batch_first=True)        
-        self.use_direction = use_direction
-    
-    def forward(self, x, x_v, x_v_fixed=None):
-
-        batch_size, V_n, Embed_dim = x.shape
-        
-        #input shape of x is [BS, V_n, Embed_dim]
-        if x_v_fixed is None:
-            x_v_fixed = x_v
-
-        dists_idx = None
-        K = self.K
-        if isinstance(self.K, tuple):
-            K = self.K[0]
-            K_farthest = self.K[1]
-            dists = knn_points(x_v_fixed, x_v, K=K, return_sorted=self.return_sorted) # The idx is of shape [BS, V_n, K]
-
-            _, selected_indices = sample_farthest_points(x_v, K=K_farthest) # The idx is of shape [BS, K]
-            selected_indices = selected_indices.unsqueeze(1).expand(-1, V_n, -1) # The idx is of shape [BS, V_n, K]
-            dists_idx = torch.cat((dists.idx, selected_indices), dim=2)
-
-            K = K + K_farthest
-        else:            
-            dists = knn_points(x_v_fixed, x_v, K=self.K, return_sorted=self.return_sorted)
-            dists_idx = dists.idx
-        # compute the key, the input shape is [BS, V_n, K, Embed_dim], it has the closest K points to the query. i.e, find the closest K points to each point in the point cloud
-        k = knn_gather(x, dists_idx)
-
-        #the value tensor contains the directions towards the closest points. 
-        # the intuition here is that based on the query and key embeddings, the model will learn to predict
-        # the best direction to move the new embedding, i.e., create a new point in the point cloud
-        # the shape of v is [BS, V_n, K, Embed_dim]
-
-        # the query is the input point itself, the shape of q is [BS, V_n, 1, Embed_dim]
-        q = x.unsqueeze(-2)
-
-        if self.use_direction:
-            v = k - q
-        else:
-            v = k
-
-        q = q.contiguous().view(batch_size * V_n, 1, Embed_dim) # Original point with dimension 1 added
-        k = k.contiguous().view(batch_size * V_n, K, Embed_dim)
-        v = v.contiguous().view(batch_size * V_n, K, Embed_dim)        
-
-        v, x_w = self.attention(q, k, v)
-
-        v = v.contiguous().view(batch_size, V_n, Embed_dim)
-        x_w = x_w.contiguous().view(batch_size, V_n, K)
-        
-        # Based on the weights of the attention layer, we compute the new position of the points
-        # Shape of x_w is [BS, V_n, K] and k_v (x_v after knn_gather) is [BS, V_n, K, 3]
-
-        # x_w = torch.zeros(batch_size, V_n, device=x.device).scatter_add_(1, dists.idx.view(batch_size, -1), x_w.view(batch_size, -1))
-        x_w = torch.zeros(batch_size, V_n, device=x.device).scatter_reduce_(dim=1, index=dists_idx.view(batch_size, -1), src=x_w.view(batch_size, -1), reduce="mean")
-        x_w = x_w.unsqueeze(-1)
-        
-        # The new predicted point is the sum of the input point and the weighted sum of the directions
-        if self.use_direction:
-            x = x + v
-        else:
-            x = v
-
-        if self.return_weights:
-            return x, x_w
-        return x
-    
-class KNN_Embedding_V(nn.Module):
-    def __init__(self, input_dim, embed_dim, K=27, return_sorted=True):
-        super(KNN_Embedding_V, self).__init__()
-        self.input_dim = input_dim
-        self.K = K
-        self.return_sorted = return_sorted
-
-        self.module = nn.Linear(self.input_dim*self.K, embed_dim)
-    
-    def forward(self, x, x_v):
-        
-        #input shape of x is [BS, V_n, Embed_dim]
-        dists = knn_points(x_v, x_v, K=self.K, return_sorted=self.return_sorted)            
-        # compute the key, the input shape is [BS, V_n, K, Embed_dim], it has the closest K points to the query
-        x = knn_gather(x, dists.idx)
-        x = x.view(x.shape[0], x.shape[1], -1).contiguous()
-        x = self.module(x)
-        
-        return x
-
-class Residual(nn.Module):
-    def __init__(self, module: nn.Module):
-        super().__init__()
-        self.module = module
-
-    def forward(self, x, *args, **kwargs):
-        # Assume that the "query" tensor is given first, so we can compute the
-        # residual.
-        x_out = self.module(x, *args, **kwargs)
-        if isinstance(x_out, tuple):
-            return (x + x_out[0],) + x_out[1:]
-        return x + x_out
-
-class FeedForward(nn.Module):
-    def __init__(self, embed_dim: int, hidden_dim: int, dropout: float = 0.1):
-        super(FeedForward, self).__init__()
-        self.net = nn.Sequential(
-            nn.Linear(embed_dim, hidden_dim, bias=False),
-            nn.GELU(),
-            nn.Dropout(dropout),
-            nn.Linear(hidden_dim, embed_dim, bias=False),
-        )
-
-    def forward(self, x):
-        return self.net(x)
-
-class UnpoolSubDivision(nn.Module):
-    def __init__(self, K=4):
-        super(UnpoolSubDivision, self).__init__()
-        self.K = K
-        self.module = TimeDistributed(SubDivision())
-    def __call__(self, x):
-        
-        dists = knn_points(x, x, K=self.K)
-        
-        x = knn_gather(x, dists.idx)
-        x = self.module(x)
-        x = x.view(x.shape[0], -1, x.shape[-1]).contiguous()
-
-        return x
-
-class SubDivision(nn.Module):
-    def __init__(self, embed_dim, num_heads, dropout=0.1):
-        self.mha = MHA(embed_dim, num_heads, dropout=dropout)
-    def forward(self, x):
-
-        attn_output, attn_output_weights = self.attention(x, x, x)
-        # compute the mid point between the point at 0 and the other closest point
-        mp = (x[:, 0:1] + x[:, 1:])/2.0
-        # concatenate the points at 0th index and the interpolated points
-        x = torch.cat((x[:, 0:1], mp), dim=1)
-        return x
-    
-
-class UnpoolMHA(nn.Module):    
-    def __call__(self, x):                
-        x = x.view(x.shape[0], -1, x.shape[-1])
-        return x
-    
-class SmoothAttention(nn.Module):
-    def __init__(self, embed_dim=128, hidden_dim=64, K=4):
-        super(SmoothAttention, self).__init__()
-        self.embed_dim = embed_dim
-        self.attn = SelfAttention(embed_dim, hidden_dim, dim=2)
-        self.K = K
-    
-    def forward(self, x):
-
-        # find closest points to self, i.e., each point in the sample finds the closest K points in the sample
-        dists = knn_points(x, x, K=self.K)
-        # gather the K closest points
-        x = knn_gather(x, dists.idx)
-
-        # apply self attention, i.e., weighted average of the K closest points
-        x, x_s = self.attn(x, x)
-
-        return x
-    
-class AttentionPooling(nn.Module):
-    def __init__(self, embed_dim=128, pooling_factor=0.125, hidden_dim=64, K=4):
-        super(AttentionPooling, self).__init__()
-        
-        self.embed_dim = embed_dim
-        self.pooling_factor = pooling_factor
-        # self.attn = SelfAttention(embed_dim, hidden_dim, dim=2)
-        
-        self.W1 = nn.Linear(embed_dim, hidden_dim)
-        self.V = nn.Linear(hidden_dim, 1)
-        self.Tanh = nn.Tanh()
-        self.Sigmoid = nn.Sigmoid()
-
-        self.K = K
-    
-    def forward(self, x, x_v):
-
-
-        x_s = self.Sigmoid(self.V(self.Tanh(self.W1(x))))
-
-        # Grab the samples that have high score
-        n_samples = int(x.shape[1]*self.pooling_factor)
-        idx = torch.argsort(x_s, descending=True, dim=1)[:,:n_samples]
-        
-        x = knn_gather(x, idx).squeeze(2)
-        x_s = knn_gather(x_s, idx).squeeze(2)
-        x_v = knn_gather(x_v, idx).squeeze(2)
-        
-        return x, x_v, x_s
-    
-class Attention_V(nn.Module):
-    def __init__(self, embed_dim=128, hidden_dim=64):
-        super(Attention_V, self).__init__()
-        
-        self.embed_dim = embed_dim
-        
-        self.W1 = nn.Linear(embed_dim, hidden_dim)
-        self.V = nn.Linear(hidden_dim, 1)
-        self.Tanh = nn.Tanh()
-        self.Sigmoid = nn.Sigmoid()
-    
-    def forward(self, x):
-        return self.Sigmoid(self.V(self.Tanh(self.W1(x))))
-    
-class Pooling_V(nn.Module):
-    def __init__(self, pooling_factor=0.125):
-        super(Pooling_V, self).__init__()
-        self.pooling_factor = pooling_factor
-    
-    def forward(self, x, x_v, x_s):
-        
-        n_samples = int(x_s.shape[1]*self.pooling_factor)
-        idx = torch.argsort(x_s, descending=True, dim=1)[:,:n_samples]
-        
-        x = knn_gather(x, idx).squeeze(2)
-        x_s = knn_gather(x_s, idx).squeeze(2)
-        x_v = knn_gather(x_v, idx).squeeze(2)
-        
-        return x, x_v, x_s
-    
-class AttentionPooling_V(nn.Module):
-    def __init__(self, embed_dim=128, hidden_dim=64, K=27, pooling_factor=0.125, score_pooling=False):
-        super(AttentionPooling_V, self).__init__()
-        
-        self.embed_dim = embed_dim
-        self.pooling_factor = pooling_factor
-        self.score_pooling = score_pooling
-
-        if isinstance(K, tuple):
-            self.K = K[0]
-        else:
-            self.K = K
-        
-        self.W1 = nn.Linear(embed_dim, hidden_dim)
-        self.V = nn.Linear(hidden_dim, 1)
-        self.Tanh = nn.Tanh()
-        self.Sigmoid = nn.Sigmoid()
-
-    def sample_points(self, x, Ns):
-        """
-        Samples Ns points from each batch in a tensor of shape (Bs, N, F).
-
-        Args:
-            x (torch.Tensor): Input tensor of shape (Bs, N, F).
-            Ns (int): Number of points to sample from each batch.
-
-        Returns:
-            torch.Tensor: Output tensor of shape (Bs, Ns, F).
-        """
-        Bs, N, F = x.shape
-
-        # Generate random indices for sampling
-        indices = torch.randint(low=0, high=N, size=(Bs, Ns), device=x.device).unsqueeze(-1)
-
-        # Gather the sampled points
-        x = knn_gather(x, indices).squeeze(-2).contiguous()
-
-        return x, indices
-
-    def get_pooling_idx(self, x_s, x_v, pf, K, x_v_fixed=None):
-
-        # Find next level points
-        if x_v_fixed is not None:
-            n_samples = int(x_s.shape[1]*pf)
-            x_v_fixed = x_v_fixed[:, :n_samples]
-
-            dist = knn_points(x_v_fixed, x_v, K=1)
-            x_v_next = knn_gather(x_v, dist.idx).squeeze(2)
-        
-        elif self.score_pooling:
-            n_samples = int(x_s.shape[1]*pf)
-            x_idx_next = torch.argsort(x_s, descending=True, dim=1)[:,:n_samples]
-            x_v_next = knn_gather(x_v, x_idx_next).squeeze(2)
-        else:
-            # x_v_next, x_idx_next = self.sample_points(x_v, int(x_v.shape[1] * pf))
-            x_v_next, _ = sample_farthest_points(x_v, K=int(x_v.shape[1] * pf)) # The idx is of shape [BS, K]
-
-        # Find the closest points in the next level using the current level sampling, i.e., the output
-        # dist.idx will have the indices of the points in the next level but dimension of the current level
-        pooling = knn_points(x_v_next, x_v, K=K)
-        unpooling = knn_points(x_v, x_v_next, K=K)
-
-        pooling_idx = pooling.idx
-        unpooling_idx = unpooling.idx
-
-        
-        return pooling_idx, unpooling_idx, x_v_next, x_v_fixed
-        
-    
-    def forward(self, x, x_v, x_v_fixed=None):
-
-        # find closest points to self, i.e., each point in the sample finds the closest K points in the sample
-        x_s = self.Sigmoid(self.V(self.Tanh(self.W1(x))))
-        
-        pooling_idx, unpooling_idx, x_v, x_v_fixed = self.get_pooling_idx(x_s, x_v, pf=self.pooling_factor, K=self.K, x_v_fixed=x_v_fixed)
-        
-        x = knn_gather(x, pooling_idx)
-        score = knn_gather(x_s, pooling_idx)
-        
-        attention_weights = score/torch.sum(score, dim=2, keepdim=True)
-
-        x = attention_weights * x
-        x = torch.sum(x, dim=2)
-
-        if x_v_fixed is not None:
-            return x, x_v, x_s, pooling_idx, unpooling_idx, x_v_fixed
-        
-        return x, x_v, x_s, pooling_idx, unpooling_idx
-    
-class AttentionPooling_Idx(nn.Module):
-    def __init__(self, embed_dim=128, hidden_dim=64):
-        super(AttentionPooling_Idx, self).__init__()
-        
-        self.embed_dim = embed_dim
-        
-        self.W1 = nn.Linear(embed_dim, hidden_dim)
-        self.V = nn.Linear(hidden_dim, 1)
-        self.Tanh = nn.Tanh()
-        self.Sigmoid = nn.Sigmoid()
-    
-    def forward(self, x, idx):
-        # apply self attention, i.e., weighted average of the K closest points
-
-        x_s = self.Sigmoid(self.V(self.Tanh(self.W1(x))))
-
-        x = knn_gather(x, idx)
-        score = knn_gather(x_s, idx)
-
-        attention_weights = score/torch.sum(score, dim=2, keepdim=True)
-        
-        x = attention_weights * x
-        x = torch.sum(x, dim=2)
-        
-        return x, x_s
-    
-class UnpoolMHA_KNN(nn.Module):
-    def __init__(self, module: nn.Module):
-        super().__init__()
-        self.module = module
-
-    def forward(self, x):
-        return torch.cat([x, self.module(x)], dim=1)
-    
-class SmoothAttention(nn.Module):
-    def __init__(self, embed_dim=128, hidden_dim=64, K=4):
-        super(SmoothAttention, self).__init__()
-        self.embed_dim = embed_dim
-        self.attn = SelfAttention(embed_dim, hidden_dim, dim=2)
-        self.K = K
-    
-    def forward(self, x):
-
-        # find closest points to self, i.e., each point in the sample finds the closest K points in the sample
-        dists = knn_points(x, x, K=self.K)
-        # gather the K closest points
-        x = knn_gather(x, dists.idx)
-
-        # apply self attention, i.e., weighted average of the K closest points
-        x, x_s = self.attn(x, x)
-
-        return x   
-    
-class SmoothMHA(nn.Module):
-    def __init__(self, embed_dim=128, num_heads=8, K=12, dropout=0.1, dim=2):
-        super(SmoothMHA, self).__init__()
-        self.embed_dim = embed_dim
-        self.attn_td = TimeDistributed(MHA(embed_dim, num_heads, dropout=dropout, return_weights=True))
-        self.W = nn.Linear(K, 1)
-        self.K = K
-        self.dim = dim
-        self.sigmoid = nn.Sigmoid()
-    
-    def forward(self, x):
-
-        # find closest points to self, i.e., each point in the sample finds the closest K points in the sample
-        dists = knn_points(x, x, K=self.K)
-        # gather the K closest points
-        x = knn_gather(x, dists.idx)
-
-        # apply self attention, i.e., weighted average of the K closest points
-        x, x_s = self.attn_td(x)
-        x_s = self.sigmoid(self.W(x_s))
-        attention_weights = x_s/torch.sum(x_s, dim=self.dim, keepdim=True)
-        x = attention_weights * x
-        x = torch.sum(x, dim=self.dim)
-
-        return x
-    
-class MHA_Idx(nn.Module):
-    def __init__(self, embed_dim, num_heads, dropout=0.1, use_direction=True):
-        super(MHA_Idx, self).__init__()
-        self.embed_dim = embed_dim
-        self.num_heads = num_heads
-        self.attention = nn.MultiheadAttention(embed_dim, num_heads, dropout=dropout, bias=False, batch_first=True)
-        self.use_direction = use_direction
-    
-    def forward(self, x, idx):
-
-        batch_size, V_n, Embed_dim = x.shape
-        K = idx.shape[-1]
-        
-        k = knn_gather(x, idx)
-        
-        #the value tensor contains the directions towards the closest points. 
-        # the intuition here is that based on the query and key embeddings, the model will learn to predict
-        # the best direction to move the new embedding, i.e., create a new point in the point cloud
-        # the shape of v is [BS, V_n, K, Embed_dim]
-
-        # the query is the input point itself, the shape of q is [BS, V_n, 1, Embed_dim]
-        q = x.unsqueeze(-2)
-
-        if self.use_direction:
-            v = k - q
-        else:
-            v = k
-
-        q = q.contiguous().view(batch_size * V_n, 1, Embed_dim) # Original point with dimension 1 added
-        k = k.contiguous().view(batch_size * V_n, K, Embed_dim)
-        v = v.contiguous().view(batch_size * V_n, K, Embed_dim)        
-
-        v, x_w = self.attention(q, k, v)
-
-        v = v.contiguous().view(batch_size, V_n, Embed_dim)
-        # x_w = x_w.contiguous().view(batch_size, V_n, K)
-        
-        # Based on the weights of the attention layer, we compute the new position of the points
-        # Shape of x_w is [BS, V_n, K] and k_v (x_v after knn_gather) is [BS, V_n, K, 3]
-        
-        # The new predicted point is the sum of the input point and the weighted sum of the directions
-        if self.use_direction:
-            x = x + v
-        else:
-            x = v
-
-        return x
-    
-class AttentionChunk(nn.Module):
-    def __init__(self, input_dim, hidden_dim, chunks=16, permute_time_dim=True):
-        super().__init__()
-        
-        self.attn = SelfAttention(input_dim, hidden_dim)
-        self.chunks = chunks
-        self.permute_time_dim = permute_time_dim
-
-    def forward(self, x):
-
-        # Shape of x is [BS, T, C, H, W] or [BS, C, T, H, W]
-        assert len(x.shape) == 5
-
-        if self.permute_time_dim:
-            x = x.permute(0, 2, 1, 3, 4) # [BS, C, T, H, W] -> [BS, T, C, H, W]
-        
-        x_out = []
-        x_shape = list(x.shape)
-        x_shape[1] = self.chunks
-        
-        for ch in torch.chunk(x, chunks=self.chunks, dim=1): # Iterate in the time dimension and create chunks
-            ch = ch.flatten(2) # Flatten the spatial dimensions
-            ch, ch_s = self.attn(ch, ch) # Compute average attention for each chunk
-            x_out.append(ch)
-        x_out = torch.stack(x_out, dim=1).view(x_shape) # reshape to original shape but change the time dimension to the number of chunks
-        
-        if self.permute_time_dim:
-            x_out = x_out.permute(0, 2, 1, 3, 4)
-        return x_out
-
-@torch.inference_mode()
-def offset2bincount(offset):
-    return torch.diff(
-    offset, prepend=torch.tensor([0], device=offset.device, dtype=torch.long)
-    )
-
-@torch.inference_mode()
-def offset2batch(offset):
-    bincount = offset2bincount(offset)
-    return torch.arange(
-    len(bincount), device=offset.device, dtype=torch.long
-    ).repeat_interleave(bincount)
-
-
-@torch.inference_mode()
-def batch2offset(batch):
-    return torch.cumsum(batch.bincount(), dim=0).long()
-
-
-class PointBatchNorm(nn.Module):
-    """
-    Batch Normalization for Point Clouds data in shape of [B*N, C], [B*N, L, C]
-    """
-
-    def __init__(self, embed_channels):
-        super().__init__()
-        self.norm = nn.BatchNorm1d(embed_channels)
-
-    def forward(self, input: torch.Tensor) -> torch.Tensor:
-        if input.dim() == 3:
-            return (self.norm(input.transpose(1, 2).contiguous()).transpose(1, 2).contiguous())
-        elif input.dim() == 2:
-            return self.norm(input)
-        else:
-            raise NotImplementedError
-    
-
-class GroupedVectorAttention(nn.Module):
-    def __init__(self,embed_channels,groups,attn_drop_rate=0.0,qkv_bias=True,pe_multiplier=False,pe_bias=True,):
-        super(GroupedVectorAttention, self).__init__()
-        self.embed_channels = embed_channels
-        self.groups = groups
-        assert embed_channels % groups == 0
-        self.attn_drop_rate = attn_drop_rate
-        self.qkv_bias = qkv_bias
-        self.pe_multiplier = pe_multiplier
-        self.pe_bias = pe_bias
-
-        self.linear_q = nn.Sequential(nn.Linear(embed_channels,
-                                                embed_channels, bias=qkv_bias),
-                                                PointBatchNorm(embed_channels),
-                                                nn.ReLU(inplace=True),
-                                                )
-        
-        self.linear_k = nn.Sequential(nn.Linear(embed_channels, 
-                                                embed_channels, bias=qkv_bias),
-                                                PointBatchNorm(embed_channels),
-                                                nn.ReLU(inplace=True),
-                                                )
-
-        self.linear_v = nn.Linear(embed_channels, embed_channels, bias=qkv_bias)
-
-        if self.pe_multiplier:
-            self.linear_p_multiplier = nn.Sequential(nn.Linear(3, embed_channels),
-                                                     PointBatchNorm(embed_channels),
-                                                     nn.ReLU(inplace=True),
-                                                     nn.Linear(embed_channels, embed_channels),
-                                                     )
-        if self.pe_bias:
-            self.linear_p_bias = nn.Sequential(nn.Linear(3, embed_channels),
-                                               PointBatchNorm(embed_channels),
-                                               nn.ReLU(inplace=True),
-                                               nn.Linear(embed_channels, embed_channels),
-                                               )
-            
-        self.weight_encoding = nn.Sequential(nn.Linear(embed_channels, groups),
-                                             PointBatchNorm(groups),
-                                             nn.ReLU(inplace=True),
-                                             nn.Linear(groups, groups),
-                                             )
-        
-        self.softmax = nn.Softmax(dim=1)
-        self.attn_drop = nn.Dropout(attn_drop_rate)
-
-    def forward(self, feat, coord, reference_index):
-        query, key, value = (self.linear_q(feat),self.linear_k(feat),self.linear_v(feat),)
-
-        key = pointops.grouping(reference_index, key, coord, with_xyz=True)
-        value = pointops.grouping(reference_index, value, coord, with_xyz=False)
-        pos, key = key[:, :, 0:3], key[:, :, 3:]
-        relation_qk = key - query.unsqueeze(1)
-        if self.pe_multiplier:
-            pem = self.linear_p_multiplier(pos)
-            relation_qk = relation_qk * pem
-        if self.pe_bias:
-            peb = self.linear_p_bias(pos)
-            relation_qk = relation_qk + peb
-            value = value + peb
-
-        weight = self.weight_encoding(relation_qk)
-        weight = self.attn_drop(self.softmax(weight))
-
-        mask = torch.sign(reference_index + 1)
-        weight = torch.einsum("n s g, n s -> n s g", weight, mask)
-        value = einops.rearrange(value, "n ns (g i) -> n ns g i", g=self.groups)
-        feat = torch.einsum("n s g i, n s g -> n g i", value, weight)
-        feat = einops.rearrange(feat, "n g i -> n (g i)")
-        return feat
-    
-class Block(nn.Module):
-    def __init__(self,embed_channels,groups,qkv_bias=True,pe_multiplier=False,pe_bias=True,attn_drop_rate=0.0,drop_path_rate=0.0,enable_checkpoint=False,):
-        super(Block, self).__init__()
-        self.attn = GroupedVectorAttention(embed_channels=embed_channels,
-                                           groups=groups,
-                                           qkv_bias=qkv_bias,
-                                           attn_drop_rate=attn_drop_rate,
-                                           pe_multiplier=pe_multiplier,
-                                           pe_bias=pe_bias,
-                                           )
-        
-        self.fc1 = nn.Linear(embed_channels, embed_channels, bias=False)
-        self.fc3 = nn.Linear(embed_channels, embed_channels, bias=False)
-        self.norm1 = PointBatchNorm(embed_channels)
-        self.norm2 = PointBatchNorm(embed_channels)
-        self.norm3 = PointBatchNorm(embed_channels)
-        self.act = nn.ReLU(inplace=True)
-        self.enable_checkpoint = enable_checkpoint
-        self.drop_path = (DropPath(drop_path_rate) if drop_path_rate > 0.0 else nn.Identity())
-
-    def forward(self, points, reference_index):
-        coord, feat, offset = points
-        identity = feat
-        feat = self.act(self.norm1(self.fc1(feat)))
-        feat = (self.attn(feat, coord, reference_index) if not self.enable_checkpoint else checkpoint(self.attn, feat, coord, reference_index))
-        feat = self.act(self.norm2(feat))
-        feat = self.norm3(self.fc3(feat))
-        feat = identity + self.drop_path(feat)
-        feat = self.act(feat)
-        return [coord, feat, offset]
-
-class BlockSequence(nn.Module):
-    def __init__( self, depth, embed_channels, groups, neighbours=16, qkv_bias=True, pe_multiplier=False, pe_bias=True, attn_drop_rate=0.0, drop_path_rate=0.0, enable_checkpoint=False,):
-        super(BlockSequence, self).__init__()
-
-        if isinstance(drop_path_rate, list):
-            drop_path_rates = drop_path_rate
-            assert len(drop_path_rates) == depth
-        elif isinstance(drop_path_rate, float):
-            drop_path_rates = [deepcopy(drop_path_rate) for _ in range(depth)]
-        else:
-            drop_path_rates = [0.0 for _ in range(depth)]
-
-        self.neighbours = neighbours
-        self.blocks = nn.ModuleList()
-        for i in range(depth):
-            block = Block(embed_channels=embed_channels,
-                          groups=groups,
-                          qkv_bias=qkv_bias,
-                          pe_multiplier=pe_multiplier,
-                          pe_bias=pe_bias,
-                          attn_drop_rate=attn_drop_rate,
-                          drop_path_rate=drop_path_rates[i],
-                          enable_checkpoint=enable_checkpoint,
-                          )
-            
-            self.blocks.append(block)
-
-    def forward(self, points):
-        coord, feat, offset = points
-        # reference index query of neighbourhood attention
-        # for windows attention, modify reference index query method
-        reference_index, _ = pointops.knn_query(self.neighbours, coord, offset)
-        for block in self.blocks:
-            points = block(points, reference_index)
-        return points
-
-class GridPool(nn.Module):
-    """
-    Partition-based Pooling (Grid Pooling)
-    """
-
-    def __init__(self, in_channels, out_channels, grid_size, bias=False):
-        super(GridPool, self).__init__()
-        self.in_channels = in_channels
-        self.out_channels = out_channels
-        self.grid_size = grid_size
-
-        self.fc = nn.Linear(in_channels, out_channels, bias=bias)
-        self.norm = PointBatchNorm(out_channels)
-        self.act = nn.ReLU(inplace=True)
-
-    def forward(self, points, start=None):
-        coord, feat, offset = points
-        batch = offset2batch(offset)
-        feat = self.act(self.norm(self.fc(feat)))
-        start = (
-            segment_csr(coord,torch.cat([batch.new_zeros(1), torch.cumsum(batch.bincount(), dim=0)]),reduce="min",)
-            if start is None
-            else start
-        )
-        cluster = voxel_grid(pos=coord - start[batch], size=self.grid_size, batch=batch, start=0)
-        unique, cluster, counts = torch.unique(cluster, sorted=True, return_inverse=True, return_counts=True)
-        _, sorted_cluster_indices = torch.sort(cluster)
-        idx_ptr = torch.cat([counts.new_zeros(1), torch.cumsum(counts, dim=0)])
-        coord = segment_csr(coord[sorted_cluster_indices], idx_ptr, reduce="mean")
-        feat = segment_csr(feat[sorted_cluster_indices], idx_ptr, reduce="max")
-        batch = batch[idx_ptr[:-1]]
-        offset = batch2offset(batch)
-        return [coord, feat, offset], cluster
-    
-class Encoder(nn.Module):
-    def __init__(self,depth,in_channels,embed_channels,groups,grid_size=None,neighbours=16,qkv_bias=True,pe_multiplier=False,
-                            pe_bias=True,attn_drop_rate=None,drop_path_rate=None,enable_checkpoint=False):
-        super(Encoder, self).__init__()
-
-        self.down = GridPool(in_channels=in_channels,out_channels=embed_channels,grid_size=grid_size,)
-
-        self.blocks = BlockSequence(depth=depth,
-                                    embed_channels=embed_channels,
-                                    groups=groups,
-                                    neighbours=neighbours,
-                                    qkv_bias=qkv_bias,
-                                    pe_multiplier=pe_multiplier,
-                                    pe_bias=pe_bias,
-                                    attn_drop_rate=attn_drop_rate if attn_drop_rate is not None else 0.0,
-                                    drop_path_rate=drop_path_rate if drop_path_rate is not None else 0.0,
-                                    enable_checkpoint=enable_checkpoint,
-                                    )
-
-    def forward(self, points):
-        points, cluster = self.down(points)
-        return self.blocks(points), cluster
-    
-class GVAPatchEmbed(nn.Module):
-    def __init__(self,depth,in_channels,embed_channels,groups,neighbours=16,qkv_bias=True,pe_multiplier=False,pe_bias=True,attn_drop_rate=0.0,drop_path_rate=0.0,enable_checkpoint=False,):
-    
-        super(GVAPatchEmbed, self).__init__()
-        self.in_channels = in_channels
-        self.embed_channels = embed_channels
-        self.proj = nn.Sequential(nn.Linear(in_channels, embed_channels, bias=False),PointBatchNorm(embed_channels),nn.ReLU(inplace=True),)
-        self.blocks = BlockSequence(depth=depth,
-                                    embed_channels=embed_channels,
-                                    groups=groups,
-                                    neighbours=neighbours,
-                                    qkv_bias=qkv_bias,
-                                    pe_multiplier=pe_multiplier,
-                                    pe_bias=pe_bias,
-                                    attn_drop_rate=attn_drop_rate,
-                                    drop_path_rate=drop_path_rate,
-                                    enable_checkpoint=enable_checkpoint,
-                                    )
-
-    def forward(self, points):
-        coord, feat, offset = points
-        feat = self.proj(feat)
-        return self.blocks([coord, feat, offset])
-=======
-import torch
-from torch import nn, Tensor
-from torchvision.ops.misc import ConvNormActivation
-from torchvision.ops import StochasticDepth
-from torchvision.models._utils import _make_divisible
-
-from pytorch3d.ops import knn_points, knn_gather, sample_farthest_points
-from dataclasses import dataclass
-import math
-
-from typing import List, Tuple, Union, Callable, Optional
-
-# This file contains the definition of the IcosahedronConv2d, IcosahedronConv1d and IcosahedronLinear classes, which are used to perform convolution and linear operations on icosahedral meshes
-
-def sample_points(x, Ns):
-        """
-        Samples Ns points from each batch in a tensor of shape (Bs, N, F).
-
-        Args:
-            x (torch.Tensor): Input tensor of shape (Bs, N, F).
-            Ns (int): Number of points to sample from each batch.
-
-        Returns:
-            torch.Tensor: Output tensor of shape (Bs, Ns, F).
-        """
-        Bs, N, F = x.shape
-
-        # Generate random indices for sampling
-        indices = torch.randint(low=0, high=N, size=(Bs, Ns), device=x.device).unsqueeze(-1)
-        indices = torch.sort(indices, dim=1).values
-
-        # Gather the sampled points
-        x = knn_gather(x, indices).squeeze(-2).contiguous()
-
-        return x, indices
-
-class IcosahedronConv2d(nn.Module):
-    def __init__(self,module,verts,list_edges):
-        super().__init__()
-        self.module = module
-        self.verts = verts
-        self.list_edges = list_edges
-        # self.nbr_vert = np.max(self.list_edges)+1
-        self.nbr_vert = len(self.verts)
-
-        self.list_neighbors = self.get_neighbors()
-        self.list_neighbors = self.sort_neighbors()
-        self.list_neighbors = self.sort_rotation()
-        mat_neighbors = self.get_mat_neighbors()
-
-        self.register_buffer("mat_neighbors", mat_neighbors)
-
-
-    def get_neighbors(self):
-        neighbors = [[] for i in range(self.nbr_vert)]
-        for edge in self.list_edges:
-            v1 = edge[0].item()
-            v2 = edge[1].item()
-            neighbors[v1].append(v2)
-            neighbors[v2].append(v1)
-        return neighbors
-
-    def sort_neighbors(self):
-        new_neighbors = [[] for i in range(self.nbr_vert)]
-        for i in range(self.nbr_vert):
-            neighbors = self.list_neighbors[i].copy()
-            vert = neighbors[0]
-            new_neighbors[i].append(vert)
-            neighbors.remove(vert)
-            while len(neighbors) != 0:
-                common_neighbors = list(set(neighbors).intersection(self.list_neighbors[vert]))
-                vert = common_neighbors[0]
-                new_neighbors[i].append(vert)
-                neighbors.remove(vert)
-        return new_neighbors
-
-    def sort_rotation(self):
-        new_neighbors = [[] for i in range(self.nbr_vert)]
-        for i in range(self.nbr_vert):
-            p0 = self.verts[i]
-            p1 = self.verts[self.list_neighbors[i][0]]
-            p2 = self.verts[self.list_neighbors[i][1]]
-            v1 = p1 - p0
-            v2 = p2 - p1
-            vn = torch.cross(v1,v2)
-            n = vn/torch.norm(vn)
-
-
-            milieu = p1 + v2/2
-            v3 = milieu - p0
-            cg = p0 + 2*v3/3
-
-            if (torch.dot(n,cg) > 1 ):
-                new_neighbors[i] = self.list_neighbors[i]
-            else:
-                self.list_neighbors[i].reverse()
-                new_neighbors[i] = self.list_neighbors[i]
-
-        return new_neighbors
-
-    def get_mat_neighbors(self):
-        mat = torch.zeros(self.nbr_vert,self.nbr_vert*9)
-        for index_cam in range(self.nbr_vert):
-            mat[index_cam][index_cam*9] = 1
-            for index_neighbor in range(len(self.list_neighbors[index_cam])):
-                mat[self.list_neighbors[index_cam][index_neighbor]][index_cam*9+index_neighbor+1] = 1
-        return mat
-
-
-    def forward(self,x):
-        batch_size,nbr_cam,nbr_features = x.size()
-        x = x.permute(0,2,1)
-        size_reshape = [batch_size*nbr_features,nbr_cam]
-        x = x.contiguous().view(size_reshape)
-
-        x = torch.mm(x,self.mat_neighbors)
-        size_reshape2 = [batch_size,nbr_features,nbr_cam,3,3]
-        x = x.contiguous().view(size_reshape2)
-        x = x.permute(0,2,1,3,4)
-
-        size_reshape3 = [batch_size*nbr_cam,nbr_features,3,3]
-        x = x.contiguous().view(size_reshape3)
-
-        output = self.module(x)
-        output_channels = self.module.out_channels
-        size_initial = [batch_size,nbr_cam,output_channels]
-        output = output.contiguous().view(size_initial)
-
-        return output
-
-
-class IcosahedronConv1d(nn.Module):
-    def __init__(self,module,verts,list_edges):
-        super().__init__()
-        self.module = module
-        self.verts = verts
-        self.list_edges = list_edges
-        self.nbr_vert = np.max(self.list_edges)+1
-
-        self.list_neighbors = self.get_neighbors()
-        self.list_neighbors = self.sort_neighbors()
-        self.list_neighbors = self.sort_rotation()
-        mat_neighbors = self.get_mat_neighbors()
-
-        self.register_buffer("mat_neighbors", mat_neighbors)
-
-
-    def get_neighbors(self):
-        neighbors = [[] for i in range(self.nbr_vert)]
-        for edge in self.list_edges:
-            v1 = edge[0]
-            v2 = edge[1]
-            neighbors[v1].append(v2)
-            neighbors[v2].append(v1)
-        return neighbors
-
-    def sort_neighbors(self):
-        new_neighbors = [[] for i in range(self.nbr_vert)]
-        for i in range(self.nbr_vert):
-            neighbors = self.list_neighbors[i].copy()
-            vert = neighbors[0]
-            new_neighbors[i].append(vert)
-            neighbors.remove(vert)
-            while len(neighbors) != 0:
-                common_neighbors = list(set(neighbors).intersection(self.list_neighbors[vert]))
-                vert = common_neighbors[0]
-                new_neighbors[i].append(vert)
-                neighbors.remove(vert)
-        return new_neighbors
-
-    def sort_rotation(self):
-        new_neighbors = [[] for i in range(self.nbr_vert)]
-        for i in range(self.nbr_vert):
-            p0 = self.verts[i]
-            p1 = self.verts[self.list_neighbors[i][0]]
-            p2 = self.verts[self.list_neighbors[i][1]]
-            v1 = p1 - p0
-            v2 = p2 - p1
-            vn = torch.cross(v1,v2)
-            n = vn/torch.norm(vn)
-
-
-            milieu = p1 + v2/2
-            v3 = milieu - p0
-            cg = p0 + 2*v3/3
-
-            if (torch.dot(n,cg) > 1 ):
-                new_neighbors[i] = self.list_neighbors[i]
-            else:
-                self.list_neighbors[i].reverse()
-                new_neighbors[i] = self.list_neighbors[i]
-
-        return new_neighbors
-
-    def get_mat_neighbors(self):
-        mat = torch.zeros(self.nbr_vert,self.nbr_vert*7)
-        for index_cam in range(self.nbr_vert):
-            mat[index_cam][index_cam*7] = 1
-            for index_neighbor in range(len(self.list_neighbors[index_cam])):
-                mat[self.list_neighbors[index_cam][index_neighbor]][index_cam*7+index_neighbor+1] = 1
-        return mat
-
-
-    def forward(self,x):
-        batch_size,nbr_cam,nbr_features = x.size()
-        x = x.permute(0,2,1)
-        size_reshape = [batch_size*nbr_features,nbr_cam]
-        x = x.contiguous().view(size_reshape)
-
-        x = torch.mm(x,self.mat_neighbors)
-        size_reshape2 = [batch_size,nbr_features,nbr_cam,7]
-        x = x.contiguous().view(size_reshape2)
-        x = x.permute(0,2,1,3)
-
-        size_reshape3 = [batch_size*nbr_cam,nbr_features,7]
-        x = x.contiguous().view(size_reshape3)
-
-        output = self.module(x)
-        output_channels = self.module.out_channels
-        size_initial = [batch_size,nbr_cam,output_channels]
-        output = output.contiguous().view(size_initial)
-
-        return output
-
-class IcosahedronLinear(nn.Module):
-    def __init__(self,module,verts,list_edges):
-        super().__init__()
-        self.module = module
-        self.out_channels = module.out_features
-        self.verts = verts
-        self.list_edges = list_edges
-        self.nbr_vert = np.max(self.list_edges)+1
-
-        self.list_neighbors = self.get_neighbors()
-        self.list_neighbors = self.sort_neighbors()
-        self.list_neighbors = self.sort_rotation()
-        mat_neighbors = self.get_mat_neighbors()
-
-        self.register_buffer("mat_neighbors", mat_neighbors)
-
-
-    def get_neighbors(self):
-        neighbors = [[] for i in range(self.nbr_vert)]
-        for edge in self.list_edges:
-            v1 = edge[0]
-            v2 = edge[1]
-            neighbors[v1].append(v2)
-            neighbors[v2].append(v1)
-        return neighbors
-
-    def sort_neighbors(self):
-        new_neighbors = [[] for i in range(self.nbr_vert)]
-        for i in range(self.nbr_vert):
-            neighbors = self.list_neighbors[i].copy()
-            vert = neighbors[0]
-            new_neighbors[i].append(vert)
-            neighbors.remove(vert)
-            while len(neighbors) != 0:
-                common_neighbors = list(set(neighbors).intersection(self.list_neighbors[vert]))
-                vert = common_neighbors[0]
-                new_neighbors[i].append(vert)
-                neighbors.remove(vert)
-        return new_neighbors
-
-    def sort_rotation(self):
-        new_neighbors = [[] for i in range(self.nbr_vert)]
-        for i in range(self.nbr_vert):
-            p0 = self.verts[i]
-            p1 = self.verts[self.list_neighbors[i][0]]
-            p2 = self.verts[self.list_neighbors[i][1]]
-            v1 = p1 - p0
-            v2 = p2 - p1
-            vn = torch.cross(v1,v2)
-            n = vn/torch.norm(vn)
-
-
-            milieu = p1 + v2/2
-            v3 = milieu - p0
-            cg = p0 + 2*v3/3
-
-            if (torch.dot(n,cg) > 1 ):
-                new_neighbors[i] = self.list_neighbors[i]
-            else:
-                self.list_neighbors[i].reverse()
-                new_neighbors[i] = self.list_neighbors[i]
-
-        return new_neighbors
-
-    def get_mat_neighbors(self):
-        mat = torch.zeros(self.nbr_vert,self.nbr_vert*7)
-        for index_cam in range(self.nbr_vert):
-            mat[index_cam][index_cam*7] = 1
-            for index_neighbor in range(len(self.list_neighbors[index_cam])):
-                mat[self.list_neighbors[index_cam][index_neighbor]][index_cam*7+index_neighbor+1] = 1
-        return mat
-
-
-    def forward(self,x):
-        batch_size,nbr_cam,nbr_features = x.size()
-        x = x.permute(0,2,1)
-        size_reshape = [batch_size*nbr_features,nbr_cam]
-        x = x.contiguous().view(size_reshape)
-
-        x = torch.mm(x,self.mat_neighbors)
-        size_reshape2 = [batch_size,nbr_features,nbr_cam,7]
-        x = x.contiguous().view(size_reshape2)
-        x = x.permute(0,2,1,3)
-
-        size_reshape3 = [batch_size*nbr_cam,nbr_features*7]
-        x = x.contiguous().view(size_reshape3)
-
-        output = self.module(x)
-        size_initial = [batch_size,nbr_cam,self.out_channels]
-        output = output.contiguous().view(size_initial)
-
-        return output
-    
-class TimeDistributed(nn.Module):
-    def __init__(self, module, time_dim=1):
-        super(TimeDistributed, self).__init__()
-        self.module = module
-        self.time_dim = time_dim
-
-    def forward(self, input_seq, *args, **kwargs):
-        assert len(input_seq.size()) > 2
-
-        # reshape input data --> (samples * timesteps, input_size)
-        # squash timesteps
-        size = list(input_seq.size())
-        batch_size = size[0]
-        time_steps = size.pop(self.time_dim)
-        size_reshape = [batch_size * time_steps] + list(size[1:])
-        reshaped_input = input_seq.contiguous().view(size_reshape)
-
-        # Pass the additional arguments to the module
-        output = self.module(reshaped_input, *args, **kwargs)
-
-        if isinstance(output, tuple):
-            output = list(output)
-            for i in range(len(output)):
-                output_size = output[i].size()
-                output_size = [batch_size, time_steps] + list(output_size[1:])
-                output[i] = output[i].contiguous().view(output_size)
-            
-        else:
-            output_size = output.size()
-            output_size = [batch_size, time_steps] + list(output_size[1:])
-            output = output.contiguous().view(output_size)
-
-        return output
-
-class Identity(nn.Module):
-    def __init__(self):
-        super(Identity, self).__init__()
-
-    def forward(self, x):
-        return x
-
-
-class Norm(nn.Module):
-    def __call__(self, x):
-        return torch.nn.functional.normalize(x, p=2, dim=-1)
-
-class ProjectionHead(nn.Module):
-    # Projection MLP
-    def __init__(self, input_dim=1280, hidden_dim=1280, output_dim=128, dropout=0.1, activation=nn.ReLU, bias=False):   
-        super().__init__()
-        self.output_dim = output_dim
-        self.input_dim = input_dim
-        self.hidden_dim = hidden_dim
-
-        self.model = nn.Sequential(
-            nn.Linear(self.input_dim, self.hidden_dim, bias=bias),
-            activation(),
-            nn.Dropout(dropout),
-            nn.Linear(self.hidden_dim, self.output_dim, bias=bias),
-        )
-
-    def forward(self, x, x_=None):
-        if x_ is not None:
-            x = torch.cat([x, x_], dim=-1)
-        x = self.model(x)
-        return x
-
-class SelfAttention(nn.Module):
-    def __init__(self, input_dim, hidden_dim, dim=1):
-        super().__init__()
-
-        self.W1 = nn.Linear(input_dim, hidden_dim)
-        self.V = nn.Linear(hidden_dim, 1)
-        self.Tanh = nn.Tanh()
-        self.Sigmoid = nn.Sigmoid()
-        self.dim = dim
-
-    def forward(self, query, values):
-        
-        score = self.Sigmoid(self.V(self.Tanh(self.W1(query))))
-
-        attention_weights = score/torch.sum(score, dim=self.dim, keepdim=True)
-
-        context_vector = attention_weights * values
-        context_vector = torch.sum(context_vector, dim=self.dim)
-
-        return context_vector, score
-
-class MaxPoolImages(nn.Module):
-    def __init__(self, nbr_images = 12):
-        super().__init__()
-        self.nbr_images = nbr_images
-        self.max_pool = nn.MaxPool1d(self.nbr_images)
-
-    def forward(self,x):
-        x = x.permute(0,2,1)
-        output = self.max_pool(x)
-        output = output.squeeze(dim=2)
-
-        return output
-
-class MHA(nn.Module):
-    def __init__(self, embed_dim, num_heads, dropout=0.1, return_weights=False):
-        super(MHA, self).__init__()
-        self.embed_dim = embed_dim
-        self.num_heads = num_heads
-        self.return_weights = return_weights
-        self.attention = nn.MultiheadAttention(embed_dim, num_heads, dropout=dropout, bias=False, batch_first=True)
-    
-    def forward(self, x):
-        attn_output, attn_output_weights = self.attention(x, x, x)
-        if self.return_weights:
-            return attn_output, attn_output_weights
-        return attn_output
-    
-class MHA_KNN(nn.Module):
-    def __init__(self, embed_dim, num_heads, dropout=0.1, return_weights=False, K=6, return_sorted=True, random=False, return_v=False, use_direction=True):
-        super(MHA_KNN, self).__init__()
-        self.embed_dim = embed_dim
-        self.num_heads = num_heads
-        self.return_weights = return_weights
-        self.K = K
-        self.return_sorted = return_sorted
-        self.random = random
-        self.attention = nn.MultiheadAttention(embed_dim, num_heads, dropout=dropout, bias=False, batch_first=True)
-        self.return_v = return_v
-        self.use_direction = use_direction
-    
-    def forward(self, x):
-
-        batch_size, V_n, Embed_dim = x.shape
-
-        # the query is the input point itself, the shape of q is [BS, V_n, 1, Embed_dim]
-        q = x.unsqueeze(-2)
-
-        if self.random:
-
-            # randomly select K points to the query            
-            idx = torch.randint(0, V_n, (batch_size, V_n, self.K), device=x.device)
-
-            q = x.unsqueeze(-2)
-            k = knn_gather(x, idx)
-
-            # compute the distances between the query and the randomly selected points
-            distances = torch.linalg.norm(k - q, dim=3)
-            # sort and gather the closest K points to the query
-            k = knn_gather(x, distances.argsort())
-
-        else:
-            #input shape of x is [BS, V_n, Embed_dim]
-            dists = knn_points(x, x, K=self.K, return_sorted=self.return_sorted)            
-            # compute the key, the input shape is [BS, V_n, K, Embed_dim], it has the closest K points to the query
-            k = knn_gather(x, dists.idx)
-        #the value tensor contains the directions towards the closest points. 
-        # the intuition here is that based on the query and key embeddings, the model will learn to predict
-        # the best direction to move the new embedding, i.e., create a new point in the point cloud
-        # the shape of v is [BS, V_n, K, Embed_dim]
-        if self.use_direction:
-            v = k - q
-        else:
-            v = k
-
-        q = q.contiguous().view(batch_size * V_n, 1, Embed_dim) # Original point with dimension 1 added
-        k = k.contiguous().view(batch_size * V_n, self.K, Embed_dim)
-        v = v.contiguous().view(batch_size * V_n, self.K, Embed_dim)        
-
-        v, x_w = self.attention(q, k, v)
-
-        v = v.contiguous().view(batch_size, V_n, Embed_dim)
-        x_w = x_w.contiguous().view(batch_size, V_n, self.K)
-
-        x_w = torch.zeros(batch_size, V_n, device=x.device).scatter_add_(1, dists.idx.view(batch_size, -1), x_w.view(batch_size, -1))
-        
-        # The new predicted point is the sum of the input point and the weighted sum of the directions
-        if self.use_direction:
-            x = x + v
-        else:
-            x = v
-
-        if self.return_v:
-            if self.return_weights:
-                return x, x_w, v
-            return x, v
-        
-        if self.return_weights:
-            return x, x_w
-        return x
-
-class KNN_Idx(nn.Module):
-    def __init__(self, K=6, return_sorted=True):
-        super(KNN_Idx, self).__init__()
-        self.K = K
-        self.return_sorted = return_sorted
-
-    def forward(self, x, x_v):
-        batch_size, V_n, Embed_dim = x.shape
-
-        dists_idx = None
-        K = self.K
-        if isinstance(self.K, tuple):
-            K = self.K[0]
-            K_farthest = self.K[1]
-            dists = knn_points(x_v, x_v, K=K, return_sorted=self.return_sorted) # The idx is of shape [BS, V_n, K]
-
-            _, selected_indices = sample_farthest_points(x_v, K=K_farthest) # The idx is of shape [BS, K]
-            selected_indices = selected_indices.unsqueeze(1).expand(-1, V_n, -1) # The idx is of shape [BS, V_n, K]
-            dists_idx = torch.cat((dists.idx, selected_indices), dim=2)
-
-            K = K + K_farthest
-        else:            
-            dists = knn_points(x_v, x_v, K=self.K, return_sorted=self.return_sorted)
-            dists_idx = dists.idx
-
-        return dists_idx
-
-class MHA_KNN_V(nn.Module):
-    def __init__(self, embed_dim, num_heads, dropout=0.1, return_weights=False, K=6, return_sorted=True, use_direction=True):
-        super(MHA_KNN_V, self).__init__()
-        self.embed_dim = embed_dim
-        self.num_heads = num_heads
-        self.return_weights = return_weights
-        self.K = K
-        self.return_sorted = return_sorted
-        self.attention = nn.MultiheadAttention(embed_dim, num_heads, dropout=dropout, bias=False, batch_first=True)        
-        self.use_direction = use_direction
-    
-    def forward(self, x, x_v):
-
-        batch_size, V_n, Embed_dim = x.shape
-
-        dists_idx = None
-        K = self.K
-        if isinstance(self.K, tuple):
-            K = self.K[0]
-            K_farthest = self.K[1]
-            dists = knn_points(x_v, x_v, K=K, return_sorted=self.return_sorted) # The idx is of shape [BS, V_n, K]
-
-            x_v_farthest, selected_indices = sample_farthest_points(x_v, K=K_farthest) # Sample the farthest points selected_indices has shape [BS, K_farthest] x_v_farthest has shape [BS, K_farthest, 3]
-            
-            selected_indices = selected_indices.unsqueeze(1).expand(-1, V_n, -1) # Expand the farthest points to all the points in the point cloud [BS, V_n, K_farthest]
-            x_v_farthest = x_v_farthest.unsqueeze(1).expand(-1, V_n, -1, -1) # Expand the farthest points to all the points in the point cloud [BS, V_n, K_farthest, 3]
-
-            distances = torch.cdist(x_v_farthest, x_v.unsqueeze(2), p=2).squeeze(-1) # Compute the distances between the farthest points and all the points in the point cloud [BS, V_n, K_farthest]
-            sorted_indices = torch.argsort(distances, dim=-1) # Sort the distances to get the closest points to the farthest points [BS, V_n, K_farthest]
-
-            selected_indices = torch.gather(selected_indices, 2, sorted_indices) # Use the sorted indices to get the closest points to the farthest points [BS, V_n, K_farthest]
-            
-            dists_idx = torch.cat((dists.idx, selected_indices), dim=2) 
-
-            K = K + K_farthest
-        else:            
-            dists = knn_points(x_v, x_v, K=self.K, return_sorted=self.return_sorted)
-            dists_idx = dists.idx
-        
-        # compute the key, the input shape is [BS, V_n, K, Embed_dim], it has the closest K points to the query. i.e, find the closest K points to each point in the point cloud
-        k = knn_gather(x, dists_idx)
-
-        
-        # the query is the input point itself, the shape of q is [BS, V_n, 1, Embed_dim]
-        q = x.unsqueeze(-2)
-
-        if self.use_direction:
-            #the value tensor contains the directions towards the closest points. 
-            # the intuition here is that based on the query and key embeddings, the model will learn to predict
-            # the best direction to move the new embedding, i.e., create a new point in the point cloud
-            # the shape of v is [BS, V_n, K, Embed_dim]
-
-            v = k - q
-        else:
-            v = k
-
-        q = q.contiguous().view(batch_size * V_n, 1, Embed_dim) # Original point with dimension 1 added
-        k = k.contiguous().view(batch_size * V_n, K, Embed_dim)
-        v = v.contiguous().view(batch_size * V_n, K, Embed_dim)        
-
-        v, x_w = self.attention(q, k, v)
-
-        v = v.contiguous().view(batch_size, V_n, Embed_dim)
-        # x_w = x_w.contiguous().view(batch_size, V_n, K)
-        
-        # Based on the weights of the attention layer, we compute the new position of the points
-        # Shape of x_w is [BS, V_n, K] and k_v (x_v after knn_gather) is [BS, V_n, K, 3]
-
-        # x_w = torch.zeros(batch_size, V_n, device=x.device).scatter_add_(1, dists.idx.view(batch_size, -1), x_w.view(batch_size, -1))
-        # x_w = torch.zeros(batch_size, V_n, device=x.device).scatter_reduce_(dim=1, index=dists_idx.view(batch_size, -1), src=x_w.view(batch_size, -1), reduce="mean")
-        # x_w = x_w.unsqueeze(-1)
-        
-        # The new predicted point is the sum of the input point and the weighted sum of the directions
-        if self.use_direction:
-            x = x + v
-        else:
-            x = v
-
-        if self.return_weights:
-            return x, x_w
-        return x
-
-class MHA_Idx(nn.Module):
-    def __init__(self, embed_dim, num_heads, dropout=0.1, use_direction=True):
-        super(MHA_Idx, self).__init__()
-        self.embed_dim = embed_dim
-        self.num_heads = num_heads
-        self.attention = nn.MultiheadAttention(embed_dim, num_heads, dropout=dropout, bias=False, batch_first=True)
-        self.use_direction = use_direction
-    
-    def forward(self, x, idx):
-
-        batch_size, V_n, Embed_dim = x.shape
-        K = idx.shape[-1]
-        
-        k = knn_gather(x, idx)
-        
-        #the value tensor contains the directions towards the closest points. 
-        # the intuition here is that based on the query and key embeddings, the model will learn to predict
-        # the best direction to move the new embedding, i.e., create a new point in the point cloud
-        # the shape of v is [BS, V_n, K, Embed_dim]
-
-        # the query is the input point itself, the shape of q is [BS, V_n, 1, Embed_dim]
-        q = x.unsqueeze(-2)
-
-        if self.use_direction:
-            v = k - q
-        else:
-            v = k
-
-        q = q.contiguous().view(batch_size * V_n, 1, Embed_dim) # Original point with dimension 1 added
-        k = k.contiguous().view(batch_size * V_n, K, Embed_dim)
-        v = v.contiguous().view(batch_size * V_n, K, Embed_dim)        
-
-        v, x_w = self.attention(q, k, v)
-
-        v = v.contiguous().view(batch_size, V_n, Embed_dim)
-        # x_w = x_w.contiguous().view(batch_size, V_n, K)
-        
-        # Based on the weights of the attention layer, we compute the new position of the points
-        # Shape of x_w is [BS, V_n, K] and k_v (x_v after knn_gather) is [BS, V_n, K, 3]
-        
-        # The new predicted point is the sum of the input point and the weighted sum of the directions
-        if self.use_direction:
-            x = x + v
-        else:
-            x = v
-
-        return x
-    
-class KNN_V(nn.Module):
-    def __init__(self, input_dim, output_dim, K=27, return_sorted=True):
-        super(KNN_V, self).__init__()
-        self.input_dim = input_dim
-        self.K = K
-        self.return_sorted = return_sorted
-
-        self.module = ProjectionHead(self.input_dim*self.K, hidden_dim=input_dim, output_dim=output_dim)
-    
-    def forward(self, x, x_v):
-        
-        #input shape of x is [BS, V_n, Embed_dim]
-        dists = knn_points(x_v, x_v, K=self.K, return_sorted=self.return_sorted)            
-        # compute the key, the input shape is [BS, V_n, K, Embed_dim], it has the closest K points to the query
-        x = knn_gather(x, dists.idx)
-        x = x.view(x.shape[0], x.shape[1], -1).contiguous()
-        x = self.module(x)
-        
-        return x
-
-class Residual(nn.Module):
-    def __init__(self, module: nn.Module):
-        super().__init__()
-        self.module = module
-
-    def forward(self, x, *args, **kwargs):
-        # Assume that the "query" tensor is given first, so we can compute the
-        # residual.
-        x_out = self.module(x, *args, **kwargs)
-        if isinstance(x_out, tuple):
-            return (x + x_out[0],) + x_out[1:]
-        return x + x_out
-
-class FeedForward(nn.Module):
-    def __init__(self, embed_dim: int, hidden_dim: int, dropout: float = 0.1, activation=nn.ReLU):
-        super(FeedForward, self).__init__()
-        self.net = nn.Sequential(
-            nn.Linear(embed_dim, hidden_dim, bias=False),
-            activation(),
-            nn.Dropout(dropout),
-            nn.Linear(hidden_dim, embed_dim, bias=False),
-        )
-
-    def forward(self, x):
-        return self.net(x)
-
-class UnpoolSubDivision(nn.Module):
-    def __init__(self, K=4):
-        super(UnpoolSubDivision, self).__init__()
-        self.K = K
-        self.module = TimeDistributed(SubDivision())
-    def __call__(self, x):
-        
-        dists = knn_points(x, x, K=self.K)
-        
-        x = knn_gather(x, dists.idx)
-        x = self.module(x)
-        x = x.view(x.shape[0], -1, x.shape[-1]).contiguous()
-
-        return x
-
-class SubDivision(nn.Module):
-    def __init__(self, embed_dim, num_heads, dropout=0.1):
-        self.mha = MHA(embed_dim, num_heads, dropout=dropout)
-    def forward(self, x):
-
-        attn_output, attn_output_weights = self.attention(x, x, x)
-        # compute the mid point between the point at 0 and the other closest point
-        mp = (x[:, 0:1] + x[:, 1:])/2.0
-        # concatenate the points at 0th index and the interpolated points
-        x = torch.cat((x[:, 0:1], mp), dim=1)
-        return x
-    
-
-class UnpoolMHA(nn.Module):    
-    def __call__(self, x):                
-        x = x.view(x.shape[0], -1, x.shape[-1])
-        return x
-    
-class SmoothAttention(nn.Module):
-    def __init__(self, embed_dim=128, hidden_dim=64, K=4):
-        super(SmoothAttention, self).__init__()
-        self.embed_dim = embed_dim
-        self.attn = SelfAttention(embed_dim, hidden_dim, dim=2)
-        self.K = K
-    
-    def forward(self, x):
-
-        # find closest points to self, i.e., each point in the sample finds the closest K points in the sample
-        dists = knn_points(x, x, K=self.K)
-        # gather the K closest points
-        x = knn_gather(x, dists.idx)
-
-        # apply self attention, i.e., weighted average of the K closest points
-        x, x_s = self.attn(x, x)
-
-        return x
-    
-class AttentionPooling(nn.Module):
-    def __init__(self, embed_dim=128, pooling_factor=0.125, hidden_dim=64, K=4):
-        super(AttentionPooling, self).__init__()
-        
-        self.embed_dim = embed_dim
-        self.pooling_factor = pooling_factor
-        # self.attn = SelfAttention(embed_dim, hidden_dim, dim=2)
-        
-        self.W1 = nn.Linear(embed_dim, hidden_dim)
-        self.V = nn.Linear(hidden_dim, 1)
-        self.Tanh = nn.Tanh()
-        self.Sigmoid = nn.Sigmoid()
-
-        self.K = K
-    
-    def forward(self, x, x_v):
-
-
-        x_s = self.Sigmoid(self.V(self.Tanh(self.W1(x))))
-
-        # Grab the samples that have high score
-        n_samples = int(x.shape[1]*self.pooling_factor)
-        idx = torch.argsort(x_s, descending=True, dim=1)[:,:n_samples]
-        
-        x = knn_gather(x, idx).squeeze(2)
-        x_s = knn_gather(x_s, idx).squeeze(2)
-        x_v = knn_gather(x_v, idx).squeeze(2)
-        
-        return x, x_v, x_s
-    
-class Attention_V(nn.Module):
-    def __init__(self, embed_dim=128, hidden_dim=64):
-        super(Attention_V, self).__init__()
-        
-        self.embed_dim = embed_dim
-        
-        self.W1 = nn.Linear(embed_dim, hidden_dim)
-        self.V = nn.Linear(hidden_dim, 1)
-        self.Tanh = nn.Tanh()
-        self.Sigmoid = nn.Sigmoid()
-    
-    def forward(self, x):
-        return self.Sigmoid(self.V(self.Tanh(self.W1(x))))
-    
-class Pooling_V(nn.Module):
-    def __init__(self, pooling_factor=0.125):
-        super(Pooling_V, self).__init__()
-        self.pooling_factor = pooling_factor
-    
-    def forward(self, x, x_v, x_s):
-        
-        n_samples = int(x_s.shape[1]*self.pooling_factor)
-        idx = torch.argsort(x_s, descending=True, dim=1)[:,:n_samples]
-        
-        x = knn_gather(x, idx).squeeze(2)
-        x_s = knn_gather(x_s, idx).squeeze(2)
-        x_v = knn_gather(x_v, idx).squeeze(2)
-        
-        return x, x_v, x_s
-    
-class AttentionPooling_V(nn.Module):
-    def __init__(self, embed_dim=128, hidden_dim=64, K=27, pooling_factor=0.125, score_pooling=False):
-        super(AttentionPooling_V, self).__init__()
-        
-        self.embed_dim = embed_dim
-        self.pooling_factor = pooling_factor
-        self.score_pooling = score_pooling
-
-        if isinstance(K, tuple):
-            self.K = K[0]
-        else:
-            self.K = K
-        
-        self.W1 = nn.Linear(embed_dim, hidden_dim)
-        self.V = nn.Linear(hidden_dim, 1)
-        self.Tanh = nn.Tanh()
-        self.Sigmoid = nn.Sigmoid()
-
-    def sample_points(self, x, Ns):
-        """
-        Samples Ns points from each batch in a tensor of shape (Bs, N, F).
-
-        Args:
-            x (torch.Tensor): Input tensor of shape (Bs, N, F).
-            Ns (int): Number of points to sample from each batch.
-
-        Returns:
-            torch.Tensor: Output tensor of shape (Bs, Ns, F).
-        """
-        Bs, N, F = x.shape
-
-        # Generate random indices for sampling
-        indices = torch.randint(low=0, high=N, size=(Bs, Ns), device=x.device).unsqueeze(-1)
-
-        # Gather the sampled points
-        x = knn_gather(x, indices).squeeze(-2).contiguous()
-
-        return x, indices
-
-    def get_pooling_idx(self, x_s, x_v, pf, K):
-
-        if self.score_pooling:
-            n_samples = int(x_s.shape[1]*pf)
-            x_idx_next = torch.argsort(x_s, descending=True, dim=1)[:,:n_samples]
-            x_v_next = knn_gather(x_v, x_idx_next).squeeze(2)
-        else:
-            # x_v_next, x_idx_next = self.sample_points(x_v, int(x_v.shape[1] * pf))
-            x_v_next, _ = sample_farthest_points(x_v, K=int(x_v.shape[1] * pf)) # The idx is of shape [BS, K]
-
-        # Find the closest points in the next level using the current level sampling, i.e., the output
-        # dist.idx will have the indices of the points in the next level but dimension of the current level
-        pooling = knn_points(x_v_next, x_v, K=K)
-        unpooling = knn_points(x_v, x_v_next, K=K)
-
-        pooling_idx = pooling.idx
-        unpooling_idx = unpooling.idx
-        
-        return pooling_idx, unpooling_idx, x_v_next
-        
-    
-    def forward(self, x, x_v):
-
-        # find closest points to self, i.e., each point in the sample finds the closest K points in the sample
-        x_s = self.Sigmoid(self.V(self.Tanh(self.W1(x))))
-        
-        pooling_idx, unpooling_idx, x_v = self.get_pooling_idx(x_s, x_v, pf=self.pooling_factor, K=self.K)
-        
-        x = knn_gather(x, pooling_idx)
-        score = knn_gather(x_s, pooling_idx)
-        
-        attention_weights = score/torch.sum(score, dim=2, keepdim=True)
-
-        x = attention_weights * x
-        x = torch.sum(x, dim=2)
-        
-        return x, x_v, x_s, pooling_idx, unpooling_idx
-    
-class AttentionPooling_Idx(nn.Module):
-    def __init__(self, embed_dim=128, hidden_dim=64):
-        super(AttentionPooling_Idx, self).__init__()
-        
-        self.embed_dim = embed_dim
-        
-        self.W1 = nn.Linear(embed_dim, hidden_dim)
-        self.V = nn.Linear(hidden_dim, 1)
-        self.Tanh = nn.Tanh()
-        self.Sigmoid = nn.Sigmoid()
-    
-    def forward(self, x, idx):
-        # apply self attention, i.e., weighted average of the K closest points
-
-        x_s = self.Sigmoid(self.V(self.Tanh(self.W1(x))))
-
-        x = knn_gather(x, idx)
-        score = knn_gather(x_s, idx)
-
-        attention_weights = score/torch.sum(score, dim=2, keepdim=True)
-        
-        x = attention_weights * x
-        x = torch.sum(x, dim=2)
-        
-        return x, x_s
-    
-class UnpoolMHA_KNN(nn.Module):
-    def __init__(self, module: nn.Module):
-        super().__init__()
-        self.module = module
-
-    def forward(self, x):
-        return torch.cat([x, self.module(x)], dim=1)
-    
-class SmoothAttention(nn.Module):
-    def __init__(self, embed_dim=128, hidden_dim=64, K=4):
-        super(SmoothAttention, self).__init__()
-        self.embed_dim = embed_dim
-        self.attn = SelfAttention(embed_dim, hidden_dim, dim=2)
-        self.K = K
-    
-    def forward(self, x):
-
-        # find closest points to self, i.e., each point in the sample finds the closest K points in the sample
-        dists = knn_points(x, x, K=self.K)
-        # gather the K closest points
-        x = knn_gather(x, dists.idx)
-
-        # apply self attention, i.e., weighted average of the K closest points
-        x, x_s = self.attn(x, x)
-
-        return x   
-    
-class SmoothMHA(nn.Module):
-    def __init__(self, embed_dim=128, num_heads=8, K=12, dropout=0.1, dim=2):
-        super(SmoothMHA, self).__init__()
-        self.embed_dim = embed_dim
-        self.attn_td = TimeDistributed(MHA(embed_dim, num_heads, dropout=dropout, return_weights=True))
-        self.W = nn.Linear(K, 1)
-        self.K = K
-        self.dim = dim
-        self.sigmoid = nn.Sigmoid()
-    
-    def forward(self, x):
-
-        # find closest points to self, i.e., each point in the sample finds the closest K points in the sample
-        dists = knn_points(x, x, K=self.K)
-        # gather the K closest points
-        x = knn_gather(x, dists.idx)
-
-        # apply self attention, i.e., weighted average of the K closest points
-        x, x_s = self.attn_td(x)
-        x_s = self.sigmoid(self.W(x_s))
-        attention_weights = x_s/torch.sum(x_s, dim=self.dim, keepdim=True)
-        x = attention_weights * x
-        x = torch.sum(x, dim=self.dim)
-
-        return x
-    
-class AttentionChunk(nn.Module):
-    def __init__(self, input_dim, hidden_dim, chunks=16, permute_time_dim=True):
-        super().__init__()
-        
-        self.attn = SelfAttention(input_dim, hidden_dim)
-        self.chunks = chunks
-        self.permute_time_dim = permute_time_dim
-
-    def forward(self, x):
-
-        # Shape of x is [BS, T, C, H, W] or [BS, C, T, H, W]
-        assert len(x.shape) == 5
-
-        if self.permute_time_dim:
-            x = x.permute(0, 2, 1, 3, 4) # [BS, C, T, H, W] -> [BS, T, C, H, W]
-        
-        x_out = []
-        x_shape = list(x.shape)
-        x_shape[1] = self.chunks
-        
-        for ch in torch.chunk(x, chunks=self.chunks, dim=1): # Iterate in the time dimension and create chunks
-            ch = ch.flatten(2) # Flatten the spatial dimensions
-            ch, ch_s = self.attn(ch, ch) # Compute average attention for each chunk
-            x_out.append(ch)
-        x_out = torch.stack(x_out, dim=1).view(x_shape) # reshape to original shape but change the time dimension to the number of chunks
-        
-        if self.permute_time_dim:
-            x_out = x_out.permute(0, 2, 1, 3, 4)
-        return x_out
-
-class ConvBlockIdx(nn.Module):
-    def __init__(self, in_channels, out_channels, kernel_size=3, stride=1, padding='same', bias=False):
-        super(ConvBlockIdx, self).__init__()
-        
-        self.out_channels = out_channels
-
-        self.conv = nn.Conv1d(in_channels, out_channels, kernel_size=kernel_size, 
-                              stride=stride, padding=padding, bias=bias)
-        self.norm = nn.LayerNorm(out_channels)
-        self.gelu = nn.GELU()
-        
-    def forward(self, x, idx):
-
-        x = knn_gather(x, idx) # [BS, V_n, K, F]
-        batch_size, V_n, K, Embed_dim = x.shape
-
-        x = x.view(-1, K, Embed_dim).contiguous()
-        x = x.permute(0, 2, 1).contiguous()
-        
-        x = self.conv(x)
-        
-        x = x.permute(0, 2, 1).contiguous()
-        x = x.view(batch_size, V_n, -1, self.out_channels).contiguous()
-        x = x.mean(dim=2)
-        
-        x = self.norm(x)
-        x = self.gelu(x)
-
-        return x
-
-class ConvBlock_V(nn.Module):
-    def __init__(self, in_channels, out_channels, K=27, kernel_size=3, stride=1, padding='same', bias=False, return_sorted=True):
-        super(ConvBlock_V, self).__init__()
-        
-        self.idx = KNN_Idx(K=K, return_sorted=return_sorted)
-        
-        self.conv = ConvBlockIdx(in_channels, out_channels, kernel_size=kernel_size, stride=stride, padding=padding, bias=bias)
-
-    def forward(self, x, x_v):
-        
-        idx = self.idx(x, x_v)
-        x = self.conv(x, idx)
-        
-        return x
-
-class ContextModulated(nn.Module):
-    def __init__(self, input_dim, output_dim, context_dim, activation=nn.LeakyReLU):
-        super(ContextModulated, self).__init__()
-
-        self.fc = nn.Linear(input_dim, output_dim)
-        
-        self.hyper_gate = nn.Linear(context_dim, output_dim)
-        self.hyper_bias = nn.Linear(context_dim, output_dim, bias=False)
-        self.sigmoid = nn.Sigmoid()
-        if activation is not None:
-            self.activation = activation()
-        else:
-            self.activation = nn.Identity()
-
-    def forward(self, x, context):
-        
-        
-        gate = self.sigmoid(self.hyper_gate(context))
-        bias = self.hyper_bias(context)        
-        
-        return self.activation(self.fc(x)*gate + bias)    
-
-
-class BatchNorm1D(nn.Module):
-    def __init__(self, num_features, eps=1e-5, momentum=0.1, affine=True, track_running_stats=True):
-        super(BatchNorm1D, self).__init__()
-        self.bn = nn.BatchNorm1d(num_features, eps=eps, momentum=momentum, affine=affine, track_running_stats=track_running_stats)
-    
-    def forward(self, x):
-        x = x.permute(0, 2, 1).contiguous()
-        x = self.bn(x)
-        x = x.permute(0, 2, 1).contiguous()
-        return x
-
-class MHAContextModulated(nn.Module):
-    def __init__(self, embed_dim, num_heads, output_dim, dropout=0.1, return_weights=False):
-        super(MHAContextModulated, self).__init__()
-        self.embed_dim = embed_dim
-        self.num_heads = num_heads
-        self.return_weights = return_weights
-        self.attention = nn.MultiheadAttention(embed_dim, num_heads, dropout=dropout, bias=False, batch_first=True)
-        self.context_modulated = ContextModulated(input_dim=embed_dim, output_dim=output_dim, context_dim=embed_dim)
-    
-    def forward(self, x):
-        
-        context, attn_output_weights = self.attention(x, x, x)
-        x = self.context_modulated(x, context)
-        
-        if self.return_weights:
-            return x, attn_output_weights
-        return x
->>>>>>> 49ea55c0
+import torch
+from torch import nn, Tensor
+from torchvision.ops.misc import ConvNormActivation
+from torchvision.ops import StochasticDepth
+from torchvision.models._utils import _make_divisible
+
+from pytorch3d.ops import knn_points, knn_gather, sample_farthest_points
+
+# This file contains the definition of the IcosahedronConv2d, IcosahedronConv1d and IcosahedronLinear classes, which are used to perform convolution and linear operations on icosahedral meshes
+
+def sample_points(x, Ns):
+        """
+        Samples Ns points from each batch in a tensor of shape (Bs, N, F).
+
+        Args:
+            x (torch.Tensor): Input tensor of shape (Bs, N, F).
+            Ns (int): Number of points to sample from each batch.
+
+        Returns:
+            torch.Tensor: Output tensor of shape (Bs, Ns, F).
+        """
+        Bs, N, F = x.shape
+
+        # Generate random indices for sampling
+        indices = torch.randint(low=0, high=N, size=(Bs, Ns), device=x.device).unsqueeze(-1)
+        indices = torch.sort(indices, dim=1).values
+
+        # Gather the sampled points
+        x = knn_gather(x, indices).squeeze(-2).contiguous()
+
+        return x, indices
+
+class IcosahedronConv2d(nn.Module):
+    def __init__(self,module,verts,list_edges):
+        super().__init__()
+        self.module = module
+        self.verts = verts
+        self.list_edges = list_edges
+        # self.nbr_vert = np.max(self.list_edges)+1
+        self.nbr_vert = len(self.verts)
+
+        self.list_neighbors = self.get_neighbors()
+        self.list_neighbors = self.sort_neighbors()
+        self.list_neighbors = self.sort_rotation()
+        mat_neighbors = self.get_mat_neighbors()
+
+        self.register_buffer("mat_neighbors", mat_neighbors)
+
+
+    def get_neighbors(self):
+        neighbors = [[] for i in range(self.nbr_vert)]
+        for edge in self.list_edges:
+            v1 = edge[0].item()
+            v2 = edge[1].item()
+            neighbors[v1].append(v2)
+            neighbors[v2].append(v1)
+        return neighbors
+
+    def sort_neighbors(self):
+        new_neighbors = [[] for i in range(self.nbr_vert)]
+        for i in range(self.nbr_vert):
+            neighbors = self.list_neighbors[i].copy()
+            vert = neighbors[0]
+            new_neighbors[i].append(vert)
+            neighbors.remove(vert)
+            while len(neighbors) != 0:
+                common_neighbors = list(set(neighbors).intersection(self.list_neighbors[vert]))
+                vert = common_neighbors[0]
+                new_neighbors[i].append(vert)
+                neighbors.remove(vert)
+        return new_neighbors
+
+    def sort_rotation(self):
+        new_neighbors = [[] for i in range(self.nbr_vert)]
+        for i in range(self.nbr_vert):
+            p0 = self.verts[i]
+            p1 = self.verts[self.list_neighbors[i][0]]
+            p2 = self.verts[self.list_neighbors[i][1]]
+            v1 = p1 - p0
+            v2 = p2 - p1
+            vn = torch.cross(v1,v2)
+            n = vn/torch.norm(vn)
+
+
+            milieu = p1 + v2/2
+            v3 = milieu - p0
+            cg = p0 + 2*v3/3
+
+            if (torch.dot(n,cg) > 1 ):
+                new_neighbors[i] = self.list_neighbors[i]
+            else:
+                self.list_neighbors[i].reverse()
+                new_neighbors[i] = self.list_neighbors[i]
+
+        return new_neighbors
+
+    def get_mat_neighbors(self):
+        mat = torch.zeros(self.nbr_vert,self.nbr_vert*9)
+        for index_cam in range(self.nbr_vert):
+            mat[index_cam][index_cam*9] = 1
+            for index_neighbor in range(len(self.list_neighbors[index_cam])):
+                mat[self.list_neighbors[index_cam][index_neighbor]][index_cam*9+index_neighbor+1] = 1
+        return mat
+
+
+    def forward(self,x):
+        batch_size,nbr_cam,nbr_features = x.size()
+        x = x.permute(0,2,1)
+        size_reshape = [batch_size*nbr_features,nbr_cam]
+        x = x.contiguous().view(size_reshape)
+
+        x = torch.mm(x,self.mat_neighbors)
+        size_reshape2 = [batch_size,nbr_features,nbr_cam,3,3]
+        x = x.contiguous().view(size_reshape2)
+        x = x.permute(0,2,1,3,4)
+
+        size_reshape3 = [batch_size*nbr_cam,nbr_features,3,3]
+        x = x.contiguous().view(size_reshape3)
+
+        output = self.module(x)
+        output_channels = self.module.out_channels
+        size_initial = [batch_size,nbr_cam,output_channels]
+        output = output.contiguous().view(size_initial)
+
+        return output
+
+
+class IcosahedronConv1d(nn.Module):
+    def __init__(self,module,verts,list_edges):
+        super().__init__()
+        self.module = module
+        self.verts = verts
+        self.list_edges = list_edges
+        self.nbr_vert = np.max(self.list_edges)+1
+
+        self.list_neighbors = self.get_neighbors()
+        self.list_neighbors = self.sort_neighbors()
+        self.list_neighbors = self.sort_rotation()
+        mat_neighbors = self.get_mat_neighbors()
+
+        self.register_buffer("mat_neighbors", mat_neighbors)
+
+
+    def get_neighbors(self):
+        neighbors = [[] for i in range(self.nbr_vert)]
+        for edge in self.list_edges:
+            v1 = edge[0]
+            v2 = edge[1]
+            neighbors[v1].append(v2)
+            neighbors[v2].append(v1)
+        return neighbors
+
+    def sort_neighbors(self):
+        new_neighbors = [[] for i in range(self.nbr_vert)]
+        for i in range(self.nbr_vert):
+            neighbors = self.list_neighbors[i].copy()
+            vert = neighbors[0]
+            new_neighbors[i].append(vert)
+            neighbors.remove(vert)
+            while len(neighbors) != 0:
+                common_neighbors = list(set(neighbors).intersection(self.list_neighbors[vert]))
+                vert = common_neighbors[0]
+                new_neighbors[i].append(vert)
+                neighbors.remove(vert)
+        return new_neighbors
+
+    def sort_rotation(self):
+        new_neighbors = [[] for i in range(self.nbr_vert)]
+        for i in range(self.nbr_vert):
+            p0 = self.verts[i]
+            p1 = self.verts[self.list_neighbors[i][0]]
+            p2 = self.verts[self.list_neighbors[i][1]]
+            v1 = p1 - p0
+            v2 = p2 - p1
+            vn = torch.cross(v1,v2)
+            n = vn/torch.norm(vn)
+
+
+            milieu = p1 + v2/2
+            v3 = milieu - p0
+            cg = p0 + 2*v3/3
+
+            if (torch.dot(n,cg) > 1 ):
+                new_neighbors[i] = self.list_neighbors[i]
+            else:
+                self.list_neighbors[i].reverse()
+                new_neighbors[i] = self.list_neighbors[i]
+
+        return new_neighbors
+
+    def get_mat_neighbors(self):
+        mat = torch.zeros(self.nbr_vert,self.nbr_vert*7)
+        for index_cam in range(self.nbr_vert):
+            mat[index_cam][index_cam*7] = 1
+            for index_neighbor in range(len(self.list_neighbors[index_cam])):
+                mat[self.list_neighbors[index_cam][index_neighbor]][index_cam*7+index_neighbor+1] = 1
+        return mat
+
+
+    def forward(self,x):
+        batch_size,nbr_cam,nbr_features = x.size()
+        x = x.permute(0,2,1)
+        size_reshape = [batch_size*nbr_features,nbr_cam]
+        x = x.contiguous().view(size_reshape)
+
+        x = torch.mm(x,self.mat_neighbors)
+        size_reshape2 = [batch_size,nbr_features,nbr_cam,7]
+        x = x.contiguous().view(size_reshape2)
+        x = x.permute(0,2,1,3)
+
+        size_reshape3 = [batch_size*nbr_cam,nbr_features,7]
+        x = x.contiguous().view(size_reshape3)
+
+        output = self.module(x)
+        output_channels = self.module.out_channels
+        size_initial = [batch_size,nbr_cam,output_channels]
+        output = output.contiguous().view(size_initial)
+
+        return output
+
+class IcosahedronLinear(nn.Module):
+    def __init__(self,module,verts,list_edges):
+        super().__init__()
+        self.module = module
+        self.out_channels = module.out_features
+        self.verts = verts
+        self.list_edges = list_edges
+        self.nbr_vert = np.max(self.list_edges)+1
+
+        self.list_neighbors = self.get_neighbors()
+        self.list_neighbors = self.sort_neighbors()
+        self.list_neighbors = self.sort_rotation()
+        mat_neighbors = self.get_mat_neighbors()
+
+        self.register_buffer("mat_neighbors", mat_neighbors)
+
+
+    def get_neighbors(self):
+        neighbors = [[] for i in range(self.nbr_vert)]
+        for edge in self.list_edges:
+            v1 = edge[0]
+            v2 = edge[1]
+            neighbors[v1].append(v2)
+            neighbors[v2].append(v1)
+        return neighbors
+
+    def sort_neighbors(self):
+        new_neighbors = [[] for i in range(self.nbr_vert)]
+        for i in range(self.nbr_vert):
+            neighbors = self.list_neighbors[i].copy()
+            vert = neighbors[0]
+            new_neighbors[i].append(vert)
+            neighbors.remove(vert)
+            while len(neighbors) != 0:
+                common_neighbors = list(set(neighbors).intersection(self.list_neighbors[vert]))
+                vert = common_neighbors[0]
+                new_neighbors[i].append(vert)
+                neighbors.remove(vert)
+        return new_neighbors
+
+    def sort_rotation(self):
+        new_neighbors = [[] for i in range(self.nbr_vert)]
+        for i in range(self.nbr_vert):
+            p0 = self.verts[i]
+            p1 = self.verts[self.list_neighbors[i][0]]
+            p2 = self.verts[self.list_neighbors[i][1]]
+            v1 = p1 - p0
+            v2 = p2 - p1
+            vn = torch.cross(v1,v2)
+            n = vn/torch.norm(vn)
+
+
+            milieu = p1 + v2/2
+            v3 = milieu - p0
+            cg = p0 + 2*v3/3
+
+            if (torch.dot(n,cg) > 1 ):
+                new_neighbors[i] = self.list_neighbors[i]
+            else:
+                self.list_neighbors[i].reverse()
+                new_neighbors[i] = self.list_neighbors[i]
+
+        return new_neighbors
+
+    def get_mat_neighbors(self):
+        mat = torch.zeros(self.nbr_vert,self.nbr_vert*7)
+        for index_cam in range(self.nbr_vert):
+            mat[index_cam][index_cam*7] = 1
+            for index_neighbor in range(len(self.list_neighbors[index_cam])):
+                mat[self.list_neighbors[index_cam][index_neighbor]][index_cam*7+index_neighbor+1] = 1
+        return mat
+
+
+    def forward(self,x):
+        batch_size,nbr_cam,nbr_features = x.size()
+        x = x.permute(0,2,1)
+        size_reshape = [batch_size*nbr_features,nbr_cam]
+        x = x.contiguous().view(size_reshape)
+
+        x = torch.mm(x,self.mat_neighbors)
+        size_reshape2 = [batch_size,nbr_features,nbr_cam,7]
+        x = x.contiguous().view(size_reshape2)
+        x = x.permute(0,2,1,3)
+
+        size_reshape3 = [batch_size*nbr_cam,nbr_features*7]
+        x = x.contiguous().view(size_reshape3)
+
+        output = self.module(x)
+        size_initial = [batch_size,nbr_cam,self.out_channels]
+        output = output.contiguous().view(size_initial)
+
+        return output
+    
+class TimeDistributed(nn.Module):
+    def __init__(self, module, time_dim=1):
+        super(TimeDistributed, self).__init__()
+        self.module = module
+        self.time_dim = time_dim
+
+    def forward(self, input_seq, *args, **kwargs):
+        assert len(input_seq.size()) > 2
+
+        # reshape input data --> (samples * timesteps, input_size)
+        # squash timesteps
+        size = list(input_seq.size())
+        batch_size = size[0]
+        time_steps = size.pop(self.time_dim)
+        size_reshape = [batch_size * time_steps] + list(size[1:])
+        reshaped_input = input_seq.contiguous().view(size_reshape)
+
+        # Pass the additional arguments to the module
+        output = self.module(reshaped_input, *args, **kwargs)
+
+        if isinstance(output, tuple):
+            output = list(output)
+            for i in range(len(output)):
+                output_size = output[i].size()
+                output_size = [batch_size, time_steps] + list(output_size[1:])
+                output[i] = output[i].contiguous().view(output_size)
+            
+        else:
+            output_size = output.size()
+            output_size = [batch_size, time_steps] + list(output_size[1:])
+            output = output.contiguous().view(output_size)
+
+        return output
+
+class Identity(nn.Module):
+    def __init__(self):
+        super(Identity, self).__init__()
+
+    def forward(self, x):
+        return x
+
+
+class Norm(nn.Module):
+    def __call__(self, x):
+        return torch.nn.functional.normalize(x, p=2, dim=-1)
+
+class ProjectionHead(nn.Module):
+    # Projection MLP
+    def __init__(self, input_dim=1280, hidden_dim=1280, output_dim=128, dropout=0.1, activation=nn.ReLU, bias=False):   
+        super().__init__()
+        self.output_dim = output_dim
+        self.input_dim = input_dim
+        self.hidden_dim = hidden_dim
+
+        self.model = nn.Sequential(
+            nn.Linear(self.input_dim, self.hidden_dim, bias=bias),
+            activation(),
+            nn.Dropout(dropout),
+            nn.Linear(self.hidden_dim, self.output_dim, bias=bias),
+        )
+
+    def forward(self, x, x_=None):
+        if x_ is not None:
+            x = torch.cat([x, x_], dim=-1)
+        x = self.model(x)
+        return x
+
+class SelfAttention(nn.Module):
+    def __init__(self, input_dim, hidden_dim, dim=1):
+        super().__init__()
+
+        self.W1 = nn.Linear(input_dim, hidden_dim)
+        self.V = nn.Linear(hidden_dim, 1)
+        self.Tanh = nn.Tanh()
+        self.Sigmoid = nn.Sigmoid()
+        self.dim = dim
+
+    def forward(self, query, values):
+        
+        score = self.Sigmoid(self.V(self.Tanh(self.W1(query))))
+
+        attention_weights = score/torch.sum(score, dim=self.dim, keepdim=True)
+
+        context_vector = attention_weights * values
+        context_vector = torch.sum(context_vector, dim=self.dim)
+
+        return context_vector, score
+
+class MaxPoolImages(nn.Module):
+    def __init__(self, nbr_images = 12):
+        super().__init__()
+        self.nbr_images = nbr_images
+        self.max_pool = nn.MaxPool1d(self.nbr_images)
+
+    def forward(self,x):
+        x = x.permute(0,2,1)
+        output = self.max_pool(x)
+        output = output.squeeze(dim=2)
+
+        return output
+
+class MHA(nn.Module):
+    def __init__(self, embed_dim, num_heads, dropout=0.1, return_weights=False):
+        super(MHA, self).__init__()
+        self.embed_dim = embed_dim
+        self.num_heads = num_heads
+        self.return_weights = return_weights
+        self.attention = nn.MultiheadAttention(embed_dim, num_heads, dropout=dropout, bias=False, batch_first=True)
+    
+    def forward(self, x):
+        attn_output, attn_output_weights = self.attention(x, x, x)
+        if self.return_weights:
+            return attn_output, attn_output_weights
+        return attn_output
+    
+class MHA_KNN(nn.Module):
+    def __init__(self, embed_dim, num_heads, dropout=0.1, return_weights=False, K=6, return_sorted=True, random=False, return_v=False, use_direction=True):
+        super(MHA_KNN, self).__init__()
+        self.embed_dim = embed_dim
+        self.num_heads = num_heads
+        self.return_weights = return_weights
+        self.K = K
+        self.return_sorted = return_sorted
+        self.random = random
+        self.attention = nn.MultiheadAttention(embed_dim, num_heads, dropout=dropout, bias=False, batch_first=True)
+        self.return_v = return_v
+        self.use_direction = use_direction
+    
+    def forward(self, x):
+
+        batch_size, V_n, Embed_dim = x.shape
+
+        # the query is the input point itself, the shape of q is [BS, V_n, 1, Embed_dim]
+        q = x.unsqueeze(-2)
+
+        if self.random:
+
+            # randomly select K points to the query            
+            idx = torch.randint(0, V_n, (batch_size, V_n, self.K), device=x.device)
+
+            q = x.unsqueeze(-2)
+            k = knn_gather(x, idx)
+
+            # compute the distances between the query and the randomly selected points
+            distances = torch.linalg.norm(k - q, dim=3)
+            # sort and gather the closest K points to the query
+            k = knn_gather(x, distances.argsort())
+
+        else:
+            #input shape of x is [BS, V_n, Embed_dim]
+            dists = knn_points(x, x, K=self.K, return_sorted=self.return_sorted)            
+            # compute the key, the input shape is [BS, V_n, K, Embed_dim], it has the closest K points to the query
+            k = knn_gather(x, dists.idx)
+        #the value tensor contains the directions towards the closest points. 
+        # the intuition here is that based on the query and key embeddings, the model will learn to predict
+        # the best direction to move the new embedding, i.e., create a new point in the point cloud
+        # the shape of v is [BS, V_n, K, Embed_dim]
+        if self.use_direction:
+            v = k - q
+        else:
+            v = k
+
+        q = q.contiguous().view(batch_size * V_n, 1, Embed_dim) # Original point with dimension 1 added
+        k = k.contiguous().view(batch_size * V_n, self.K, Embed_dim)
+        v = v.contiguous().view(batch_size * V_n, self.K, Embed_dim)        
+
+        v, x_w = self.attention(q, k, v)
+
+        v = v.contiguous().view(batch_size, V_n, Embed_dim)
+        x_w = x_w.contiguous().view(batch_size, V_n, self.K)
+
+        x_w = torch.zeros(batch_size, V_n, device=x.device).scatter_add_(1, dists.idx.view(batch_size, -1), x_w.view(batch_size, -1))
+        
+        # The new predicted point is the sum of the input point and the weighted sum of the directions
+        if self.use_direction:
+            x = x + v
+        else:
+            x = v
+
+        if self.return_v:
+            if self.return_weights:
+                return x, x_w, v
+            return x, v
+        
+        if self.return_weights:
+            return x, x_w
+        return x
+
+class KNN_Idx(nn.Module):
+    def __init__(self, K=6, return_sorted=True):
+        super(KNN_Idx, self).__init__()
+        self.K = K
+        self.return_sorted = return_sorted
+
+    def forward(self, x, x_v):
+        batch_size, V_n, Embed_dim = x.shape
+
+        dists_idx = None
+        K = self.K
+        if isinstance(self.K, tuple):
+            K = self.K[0]
+            K_farthest = self.K[1]
+            dists = knn_points(x_v, x_v, K=K, return_sorted=self.return_sorted) # The idx is of shape [BS, V_n, K]
+
+            _, selected_indices = sample_farthest_points(x_v, K=K_farthest) # The idx is of shape [BS, K]
+            selected_indices = selected_indices.unsqueeze(1).expand(-1, V_n, -1) # The idx is of shape [BS, V_n, K]
+            dists_idx = torch.cat((dists.idx, selected_indices), dim=2)
+
+            K = K + K_farthest
+        else:            
+            dists = knn_points(x_v, x_v, K=self.K, return_sorted=self.return_sorted)
+            dists_idx = dists.idx
+
+        return dists_idx
+
+class MHA_KNN_V(nn.Module):
+    def __init__(self, embed_dim, num_heads, dropout=0.1, return_weights=False, K=6, return_sorted=True, use_direction=True):
+        super(MHA_KNN_V, self).__init__()
+        self.embed_dim = embed_dim
+        self.num_heads = num_heads
+        self.return_weights = return_weights
+        self.K = K
+        self.return_sorted = return_sorted
+        self.attention = nn.MultiheadAttention(embed_dim, num_heads, dropout=dropout, bias=False, batch_first=True)        
+        self.use_direction = use_direction
+    
+    def forward(self, x, x_v):
+
+        batch_size, V_n, Embed_dim = x.shape
+
+        dists_idx = None
+        K = self.K
+        if isinstance(self.K, tuple):
+            K = self.K[0]
+            K_farthest = self.K[1]
+            dists = knn_points(x_v, x_v, K=K, return_sorted=self.return_sorted) # The idx is of shape [BS, V_n, K]
+
+            x_v_farthest, selected_indices = sample_farthest_points(x_v, K=K_farthest) # Sample the farthest points selected_indices has shape [BS, K_farthest] x_v_farthest has shape [BS, K_farthest, 3]
+            
+            selected_indices = selected_indices.unsqueeze(1).expand(-1, V_n, -1) # Expand the farthest points to all the points in the point cloud [BS, V_n, K_farthest]
+            x_v_farthest = x_v_farthest.unsqueeze(1).expand(-1, V_n, -1, -1) # Expand the farthest points to all the points in the point cloud [BS, V_n, K_farthest, 3]
+
+            distances = torch.cdist(x_v_farthest, x_v.unsqueeze(2), p=2).squeeze(-1) # Compute the distances between the farthest points and all the points in the point cloud [BS, V_n, K_farthest]
+            sorted_indices = torch.argsort(distances, dim=-1) # Sort the distances to get the closest points to the farthest points [BS, V_n, K_farthest]
+
+            selected_indices = torch.gather(selected_indices, 2, sorted_indices) # Use the sorted indices to get the closest points to the farthest points [BS, V_n, K_farthest]
+            
+            dists_idx = torch.cat((dists.idx, selected_indices), dim=2) 
+
+            K = K + K_farthest
+        else:            
+            dists = knn_points(x_v, x_v, K=self.K, return_sorted=self.return_sorted)
+            dists_idx = dists.idx
+        
+        # compute the key, the input shape is [BS, V_n, K, Embed_dim], it has the closest K points to the query. i.e, find the closest K points to each point in the point cloud
+        k = knn_gather(x, dists_idx)
+
+        
+        # the query is the input point itself, the shape of q is [BS, V_n, 1, Embed_dim]
+        q = x.unsqueeze(-2)
+
+        if self.use_direction:
+            #the value tensor contains the directions towards the closest points. 
+            # the intuition here is that based on the query and key embeddings, the model will learn to predict
+            # the best direction to move the new embedding, i.e., create a new point in the point cloud
+            # the shape of v is [BS, V_n, K, Embed_dim]
+
+            v = k - q
+        else:
+            v = k
+
+        q = q.contiguous().view(batch_size * V_n, 1, Embed_dim) # Original point with dimension 1 added
+        k = k.contiguous().view(batch_size * V_n, K, Embed_dim)
+        v = v.contiguous().view(batch_size * V_n, K, Embed_dim)        
+
+        v, x_w = self.attention(q, k, v)
+
+        v = v.contiguous().view(batch_size, V_n, Embed_dim)
+        # x_w = x_w.contiguous().view(batch_size, V_n, K)
+        
+        # Based on the weights of the attention layer, we compute the new position of the points
+        # Shape of x_w is [BS, V_n, K] and k_v (x_v after knn_gather) is [BS, V_n, K, 3]
+
+        # x_w = torch.zeros(batch_size, V_n, device=x.device).scatter_add_(1, dists.idx.view(batch_size, -1), x_w.view(batch_size, -1))
+        # x_w = torch.zeros(batch_size, V_n, device=x.device).scatter_reduce_(dim=1, index=dists_idx.view(batch_size, -1), src=x_w.view(batch_size, -1), reduce="mean")
+        # x_w = x_w.unsqueeze(-1)
+        
+        # The new predicted point is the sum of the input point and the weighted sum of the directions
+        if self.use_direction:
+            x = x + v
+        else:
+            x = v
+
+        if self.return_weights:
+            return x, x_w
+        return x
+
+class MHA_Idx(nn.Module):
+    def __init__(self, embed_dim, num_heads, dropout=0.1, use_direction=True):
+        super(MHA_Idx, self).__init__()
+        self.embed_dim = embed_dim
+        self.num_heads = num_heads
+        self.attention = nn.MultiheadAttention(embed_dim, num_heads, dropout=dropout, bias=False, batch_first=True)
+        self.use_direction = use_direction
+    
+    def forward(self, x, idx):
+
+        batch_size, V_n, Embed_dim = x.shape
+        K = idx.shape[-1]
+        
+        k = knn_gather(x, idx)
+        
+        #the value tensor contains the directions towards the closest points. 
+        # the intuition here is that based on the query and key embeddings, the model will learn to predict
+        # the best direction to move the new embedding, i.e., create a new point in the point cloud
+        # the shape of v is [BS, V_n, K, Embed_dim]
+
+        # the query is the input point itself, the shape of q is [BS, V_n, 1, Embed_dim]
+        q = x.unsqueeze(-2)
+
+        if self.use_direction:
+            v = k - q
+        else:
+            v = k
+
+        q = q.contiguous().view(batch_size * V_n, 1, Embed_dim) # Original point with dimension 1 added
+        k = k.contiguous().view(batch_size * V_n, K, Embed_dim)
+        v = v.contiguous().view(batch_size * V_n, K, Embed_dim)        
+
+        v, x_w = self.attention(q, k, v)
+
+        v = v.contiguous().view(batch_size, V_n, Embed_dim)
+        # x_w = x_w.contiguous().view(batch_size, V_n, K)
+        
+        # Based on the weights of the attention layer, we compute the new position of the points
+        # Shape of x_w is [BS, V_n, K] and k_v (x_v after knn_gather) is [BS, V_n, K, 3]
+        
+        # The new predicted point is the sum of the input point and the weighted sum of the directions
+        if self.use_direction:
+            x = x + v
+        else:
+            x = v
+
+        return x
+    
+class KNN_V(nn.Module):
+    def __init__(self, input_dim, output_dim, K=27, return_sorted=True):
+        super(KNN_V, self).__init__()
+        self.input_dim = input_dim
+        self.K = K
+        self.return_sorted = return_sorted
+
+        self.module = ProjectionHead(self.input_dim*self.K, hidden_dim=input_dim, output_dim=output_dim)
+    
+    def forward(self, x, x_v):
+        
+        #input shape of x is [BS, V_n, Embed_dim]
+        dists = knn_points(x_v, x_v, K=self.K, return_sorted=self.return_sorted)            
+        # compute the key, the input shape is [BS, V_n, K, Embed_dim], it has the closest K points to the query
+        x = knn_gather(x, dists.idx)
+        x = x.view(x.shape[0], x.shape[1], -1).contiguous()
+        x = self.module(x)
+        
+        return x
+
+class Residual(nn.Module):
+    def __init__(self, module: nn.Module):
+        super().__init__()
+        self.module = module
+
+    def forward(self, x, *args, **kwargs):
+        # Assume that the "query" tensor is given first, so we can compute the
+        # residual.
+        x_out = self.module(x, *args, **kwargs)
+        if isinstance(x_out, tuple):
+            return (x + x_out[0],) + x_out[1:]
+        return x + x_out
+
+class FeedForward(nn.Module):
+    def __init__(self, embed_dim: int, hidden_dim: int, dropout: float = 0.1, activation=nn.ReLU):
+        super(FeedForward, self).__init__()
+        self.net = nn.Sequential(
+            nn.Linear(embed_dim, hidden_dim, bias=False),
+            activation(),
+            nn.Dropout(dropout),
+            nn.Linear(hidden_dim, embed_dim, bias=False),
+        )
+
+    def forward(self, x):
+        return self.net(x)
+
+class UnpoolSubDivision(nn.Module):
+    def __init__(self, K=4):
+        super(UnpoolSubDivision, self).__init__()
+        self.K = K
+        self.module = TimeDistributed(SubDivision())
+    def __call__(self, x):
+        
+        dists = knn_points(x, x, K=self.K)
+        
+        x = knn_gather(x, dists.idx)
+        x = self.module(x)
+        x = x.view(x.shape[0], -1, x.shape[-1]).contiguous()
+
+        return x
+
+class SubDivision(nn.Module):
+    def __init__(self, embed_dim, num_heads, dropout=0.1):
+        self.mha = MHA(embed_dim, num_heads, dropout=dropout)
+    def forward(self, x):
+
+        attn_output, attn_output_weights = self.attention(x, x, x)
+        # compute the mid point between the point at 0 and the other closest point
+        mp = (x[:, 0:1] + x[:, 1:])/2.0
+        # concatenate the points at 0th index and the interpolated points
+        x = torch.cat((x[:, 0:1], mp), dim=1)
+        return x
+    
+
+class UnpoolMHA(nn.Module):    
+    def __call__(self, x):                
+        x = x.view(x.shape[0], -1, x.shape[-1])
+        return x
+    
+class SmoothAttention(nn.Module):
+    def __init__(self, embed_dim=128, hidden_dim=64, K=4):
+        super(SmoothAttention, self).__init__()
+        self.embed_dim = embed_dim
+        self.attn = SelfAttention(embed_dim, hidden_dim, dim=2)
+        self.K = K
+    
+    def forward(self, x):
+
+        # find closest points to self, i.e., each point in the sample finds the closest K points in the sample
+        dists = knn_points(x, x, K=self.K)
+        # gather the K closest points
+        x = knn_gather(x, dists.idx)
+
+        # apply self attention, i.e., weighted average of the K closest points
+        x, x_s = self.attn(x, x)
+
+        return x
+    
+class AttentionPooling(nn.Module):
+    def __init__(self, embed_dim=128, pooling_factor=0.125, hidden_dim=64, K=4):
+        super(AttentionPooling, self).__init__()
+        
+        self.embed_dim = embed_dim
+        self.pooling_factor = pooling_factor
+        # self.attn = SelfAttention(embed_dim, hidden_dim, dim=2)
+        
+        self.W1 = nn.Linear(embed_dim, hidden_dim)
+        self.V = nn.Linear(hidden_dim, 1)
+        self.Tanh = nn.Tanh()
+        self.Sigmoid = nn.Sigmoid()
+
+        self.K = K
+    
+    def forward(self, x, x_v):
+
+
+        x_s = self.Sigmoid(self.V(self.Tanh(self.W1(x))))
+
+        # Grab the samples that have high score
+        n_samples = int(x.shape[1]*self.pooling_factor)
+        idx = torch.argsort(x_s, descending=True, dim=1)[:,:n_samples]
+        
+        x = knn_gather(x, idx).squeeze(2)
+        x_s = knn_gather(x_s, idx).squeeze(2)
+        x_v = knn_gather(x_v, idx).squeeze(2)
+        
+        return x, x_v, x_s
+    
+class Attention_V(nn.Module):
+    def __init__(self, embed_dim=128, hidden_dim=64):
+        super(Attention_V, self).__init__()
+        
+        self.embed_dim = embed_dim
+        
+        self.W1 = nn.Linear(embed_dim, hidden_dim)
+        self.V = nn.Linear(hidden_dim, 1)
+        self.Tanh = nn.Tanh()
+        self.Sigmoid = nn.Sigmoid()
+    
+    def forward(self, x):
+        return self.Sigmoid(self.V(self.Tanh(self.W1(x))))
+    
+class Pooling_V(nn.Module):
+    def __init__(self, pooling_factor=0.125):
+        super(Pooling_V, self).__init__()
+        self.pooling_factor = pooling_factor
+    
+    def forward(self, x, x_v, x_s):
+        
+        n_samples = int(x_s.shape[1]*self.pooling_factor)
+        idx = torch.argsort(x_s, descending=True, dim=1)[:,:n_samples]
+        
+        x = knn_gather(x, idx).squeeze(2)
+        x_s = knn_gather(x_s, idx).squeeze(2)
+        x_v = knn_gather(x_v, idx).squeeze(2)
+        
+        return x, x_v, x_s
+    
+class AttentionPooling_V(nn.Module):
+    def __init__(self, embed_dim=128, hidden_dim=64, K=27, pooling_factor=0.125, score_pooling=False):
+        super(AttentionPooling_V, self).__init__()
+        
+        self.embed_dim = embed_dim
+        self.pooling_factor = pooling_factor
+        self.score_pooling = score_pooling
+
+        if isinstance(K, tuple):
+            self.K = K[0]
+        else:
+            self.K = K
+        
+        self.W1 = nn.Linear(embed_dim, hidden_dim)
+        self.V = nn.Linear(hidden_dim, 1)
+        self.Tanh = nn.Tanh()
+        self.Sigmoid = nn.Sigmoid()
+
+    def sample_points(self, x, Ns):
+        """
+        Samples Ns points from each batch in a tensor of shape (Bs, N, F).
+
+        Args:
+            x (torch.Tensor): Input tensor of shape (Bs, N, F).
+            Ns (int): Number of points to sample from each batch.
+
+        Returns:
+            torch.Tensor: Output tensor of shape (Bs, Ns, F).
+        """
+        Bs, N, F = x.shape
+
+        # Generate random indices for sampling
+        indices = torch.randint(low=0, high=N, size=(Bs, Ns), device=x.device).unsqueeze(-1)
+
+        # Gather the sampled points
+        x = knn_gather(x, indices).squeeze(-2).contiguous()
+
+        return x, indices
+
+    def get_pooling_idx(self, x_s, x_v, pf, K):
+
+        if self.score_pooling:
+            n_samples = int(x_s.shape[1]*pf)
+            x_idx_next = torch.argsort(x_s, descending=True, dim=1)[:,:n_samples]
+            x_v_next = knn_gather(x_v, x_idx_next).squeeze(2)
+        else:
+            # x_v_next, x_idx_next = self.sample_points(x_v, int(x_v.shape[1] * pf))
+            x_v_next, _ = sample_farthest_points(x_v, K=int(x_v.shape[1] * pf)) # The idx is of shape [BS, K]
+
+        # Find the closest points in the next level using the current level sampling, i.e., the output
+        # dist.idx will have the indices of the points in the next level but dimension of the current level
+        pooling = knn_points(x_v_next, x_v, K=K)
+        unpooling = knn_points(x_v, x_v_next, K=K)
+
+        pooling_idx = pooling.idx
+        unpooling_idx = unpooling.idx
+        
+        return pooling_idx, unpooling_idx, x_v_next
+        
+    
+    def forward(self, x, x_v):
+
+        # find closest points to self, i.e., each point in the sample finds the closest K points in the sample
+        x_s = self.Sigmoid(self.V(self.Tanh(self.W1(x))))
+        
+        pooling_idx, unpooling_idx, x_v = self.get_pooling_idx(x_s, x_v, pf=self.pooling_factor, K=self.K)
+        
+        x = knn_gather(x, pooling_idx)
+        score = knn_gather(x_s, pooling_idx)
+        
+        attention_weights = score/torch.sum(score, dim=2, keepdim=True)
+
+        x = attention_weights * x
+        x = torch.sum(x, dim=2)
+        
+        return x, x_v, x_s, pooling_idx, unpooling_idx
+    
+class AttentionPooling_Idx(nn.Module):
+    def __init__(self, embed_dim=128, hidden_dim=64):
+        super(AttentionPooling_Idx, self).__init__()
+        
+        self.embed_dim = embed_dim
+        
+        self.W1 = nn.Linear(embed_dim, hidden_dim)
+        self.V = nn.Linear(hidden_dim, 1)
+        self.Tanh = nn.Tanh()
+        self.Sigmoid = nn.Sigmoid()
+    
+    def forward(self, x, idx):
+        # apply self attention, i.e., weighted average of the K closest points
+
+        x_s = self.Sigmoid(self.V(self.Tanh(self.W1(x))))
+
+        x = knn_gather(x, idx)
+        score = knn_gather(x_s, idx)
+
+        attention_weights = score/torch.sum(score, dim=2, keepdim=True)
+        
+        x = attention_weights * x
+        x = torch.sum(x, dim=2)
+        
+        return x, x_s
+    
+class UnpoolMHA_KNN(nn.Module):
+    def __init__(self, module: nn.Module):
+        super().__init__()
+        self.module = module
+
+    def forward(self, x):
+        return torch.cat([x, self.module(x)], dim=1)
+    
+class SmoothAttention(nn.Module):
+    def __init__(self, embed_dim=128, hidden_dim=64, K=4):
+        super(SmoothAttention, self).__init__()
+        self.embed_dim = embed_dim
+        self.attn = SelfAttention(embed_dim, hidden_dim, dim=2)
+        self.K = K
+    
+    def forward(self, x):
+
+        # find closest points to self, i.e., each point in the sample finds the closest K points in the sample
+        dists = knn_points(x, x, K=self.K)
+        # gather the K closest points
+        x = knn_gather(x, dists.idx)
+
+        # apply self attention, i.e., weighted average of the K closest points
+        x, x_s = self.attn(x, x)
+
+        return x   
+    
+class SmoothMHA(nn.Module):
+    def __init__(self, embed_dim=128, num_heads=8, K=12, dropout=0.1, dim=2):
+        super(SmoothMHA, self).__init__()
+        self.embed_dim = embed_dim
+        self.attn_td = TimeDistributed(MHA(embed_dim, num_heads, dropout=dropout, return_weights=True))
+        self.W = nn.Linear(K, 1)
+        self.K = K
+        self.dim = dim
+        self.sigmoid = nn.Sigmoid()
+    
+    def forward(self, x):
+
+        # find closest points to self, i.e., each point in the sample finds the closest K points in the sample
+        dists = knn_points(x, x, K=self.K)
+        # gather the K closest points
+        x = knn_gather(x, dists.idx)
+
+        # apply self attention, i.e., weighted average of the K closest points
+        x, x_s = self.attn_td(x)
+        x_s = self.sigmoid(self.W(x_s))
+        attention_weights = x_s/torch.sum(x_s, dim=self.dim, keepdim=True)
+        x = attention_weights * x
+        x = torch.sum(x, dim=self.dim)
+
+        return x
+    
+class AttentionChunk(nn.Module):
+    def __init__(self, input_dim, hidden_dim, chunks=16, permute_time_dim=True):
+        super().__init__()
+        
+        self.attn = SelfAttention(input_dim, hidden_dim)
+        self.chunks = chunks
+        self.permute_time_dim = permute_time_dim
+
+    def forward(self, x):
+
+        # Shape of x is [BS, T, C, H, W] or [BS, C, T, H, W]
+        assert len(x.shape) == 5
+
+        if self.permute_time_dim:
+            x = x.permute(0, 2, 1, 3, 4) # [BS, C, T, H, W] -> [BS, T, C, H, W]
+        
+        x_out = []
+        x_shape = list(x.shape)
+        x_shape[1] = self.chunks
+        
+        for ch in torch.chunk(x, chunks=self.chunks, dim=1): # Iterate in the time dimension and create chunks
+            ch = ch.flatten(2) # Flatten the spatial dimensions
+            ch, ch_s = self.attn(ch, ch) # Compute average attention for each chunk
+            x_out.append(ch)
+        x_out = torch.stack(x_out, dim=1).view(x_shape) # reshape to original shape but change the time dimension to the number of chunks
+        
+        if self.permute_time_dim:
+            x_out = x_out.permute(0, 2, 1, 3, 4)
+        return x_out
+    
+class ConvBlockIdx(nn.Module):
+    def __init__(self, in_channels, out_channels, kernel_size=3, stride=1, padding='same', bias=False):
+        super(ConvBlockIdx, self).__init__()
+        
+        self.out_channels = out_channels
+
+        self.conv = nn.Conv1d(in_channels, out_channels, kernel_size=kernel_size, 
+                              stride=stride, padding=padding, bias=bias)
+        self.norm = nn.LayerNorm(out_channels)
+        self.gelu = nn.GELU()
+        
+    def forward(self, x, idx):
+
+        x = knn_gather(x, idx) # [BS, V_n, K, F]
+        batch_size, V_n, K, Embed_dim = x.shape
+
+        x = x.view(-1, K, Embed_dim).contiguous()
+        x = x.permute(0, 2, 1).contiguous()
+        
+        x = self.conv(x)
+        
+        x = x.permute(0, 2, 1).contiguous()
+        x = x.view(batch_size, V_n, -1, self.out_channels).contiguous()
+        x = x.mean(dim=2)
+        
+        x = self.norm(x)
+        x = self.gelu(x)
+
+        return x
+
+class ConvBlock_V(nn.Module):
+    def __init__(self, in_channels, out_channels, K=27, kernel_size=3, stride=1, padding='same', bias=False, return_sorted=True):
+        super(ConvBlock_V, self).__init__()
+        
+        self.idx = KNN_Idx(K=K, return_sorted=return_sorted)
+        
+        self.conv = ConvBlockIdx(in_channels, out_channels, kernel_size=kernel_size, stride=stride, padding=padding, bias=bias)
+
+    def forward(self, x, x_v):
+        
+        idx = self.idx(x, x_v)
+        x = self.conv(x, idx)
+        
+        return x
+
+class ContextModulated(nn.Module):
+    def __init__(self, input_dim, output_dim, context_dim, activation=nn.LeakyReLU):
+        super(ContextModulated, self).__init__()
+
+        self.fc = nn.Linear(input_dim, output_dim)
+        
+        self.hyper_gate = nn.Linear(context_dim, output_dim)
+        self.hyper_bias = nn.Linear(context_dim, output_dim, bias=False)
+        self.sigmoid = nn.Sigmoid()
+        if activation is not None:
+            self.activation = activation()
+        else:
+            self.activation = nn.Identity()
+
+    def forward(self, x, context):
+        
+        
+        gate = self.sigmoid(self.hyper_gate(context))
+        bias = self.hyper_bias(context)        
+        
+        return self.activation(self.fc(x)*gate + bias)    
+
+
+class BatchNorm1D(nn.Module):
+    def __init__(self, num_features, eps=1e-5, momentum=0.1, affine=True, track_running_stats=True):
+        super(BatchNorm1D, self).__init__()
+        self.bn = nn.BatchNorm1d(num_features, eps=eps, momentum=momentum, affine=affine, track_running_stats=track_running_stats)
+    
+    def forward(self, x):
+        x = x.permute(0, 2, 1).contiguous()
+        x = self.bn(x)
+        x = x.permute(0, 2, 1).contiguous()
+        return x
+
+class MHAContextModulated(nn.Module):
+    def __init__(self, embed_dim, num_heads, output_dim, dropout=0.1, return_weights=False):
+        super(MHAContextModulated, self).__init__()
+        self.embed_dim = embed_dim
+        self.num_heads = num_heads
+        self.return_weights = return_weights
+        self.attention = nn.MultiheadAttention(embed_dim, num_heads, dropout=dropout, bias=False, batch_first=True)
+        self.context_modulated = ContextModulated(input_dim=embed_dim, output_dim=output_dim, context_dim=embed_dim)
+    
+    def forward(self, x):
+        
+        context, attn_output_weights = self.attention(x, x, x)
+        x = self.context_modulated(x, context)
+        
+        if self.return_weights:
+            return x, attn_output_weights
+        return x
+
+@torch.inference_mode()
+def offset2bincount(offset):
+    return torch.diff(
+    offset, prepend=torch.tensor([0], device=offset.device, dtype=torch.long)
+    )
+
+@torch.inference_mode()
+def offset2batch(offset):
+    bincount = offset2bincount(offset)
+    return torch.arange(
+    len(bincount), device=offset.device, dtype=torch.long
+    ).repeat_interleave(bincount)
+
+
+@torch.inference_mode()
+def batch2offset(batch):
+    return torch.cumsum(batch.bincount(), dim=0).long()
+
+
+class PointBatchNorm(nn.Module):
+    """
+    Batch Normalization for Point Clouds data in shape of [B*N, C], [B*N, L, C]
+    """
+
+    def __init__(self, embed_channels):
+        super().__init__()
+        self.norm = nn.BatchNorm1d(embed_channels)
+
+    def forward(self, input: torch.Tensor) -> torch.Tensor:
+        if input.dim() == 3:
+            return (self.norm(input.transpose(1, 2).contiguous()).transpose(1, 2).contiguous())
+        elif input.dim() == 2:
+            return self.norm(input)
+        else:
+            raise NotImplementedError
+    
+
+class GroupedVectorAttention(nn.Module):
+    def __init__(self,embed_channels,groups,attn_drop_rate=0.0,qkv_bias=True,pe_multiplier=False,pe_bias=True,):
+        super(GroupedVectorAttention, self).__init__()
+        self.embed_channels = embed_channels
+        self.groups = groups
+        assert embed_channels % groups == 0
+        self.attn_drop_rate = attn_drop_rate
+        self.qkv_bias = qkv_bias
+        self.pe_multiplier = pe_multiplier
+        self.pe_bias = pe_bias
+
+        self.linear_q = nn.Sequential(nn.Linear(embed_channels,
+                                                embed_channels, bias=qkv_bias),
+                                                PointBatchNorm(embed_channels),
+                                                nn.ReLU(inplace=True),
+                                                )
+        
+        self.linear_k = nn.Sequential(nn.Linear(embed_channels, 
+                                                embed_channels, bias=qkv_bias),
+                                                PointBatchNorm(embed_channels),
+                                                nn.ReLU(inplace=True),
+                                                )
+
+        self.linear_v = nn.Linear(embed_channels, embed_channels, bias=qkv_bias)
+
+        if self.pe_multiplier:
+            self.linear_p_multiplier = nn.Sequential(nn.Linear(3, embed_channels),
+                                                     PointBatchNorm(embed_channels),
+                                                     nn.ReLU(inplace=True),
+                                                     nn.Linear(embed_channels, embed_channels),
+                                                     )
+        if self.pe_bias:
+            self.linear_p_bias = nn.Sequential(nn.Linear(3, embed_channels),
+                                               PointBatchNorm(embed_channels),
+                                               nn.ReLU(inplace=True),
+                                               nn.Linear(embed_channels, embed_channels),
+                                               )
+            
+        self.weight_encoding = nn.Sequential(nn.Linear(embed_channels, groups),
+                                             PointBatchNorm(groups),
+                                             nn.ReLU(inplace=True),
+                                             nn.Linear(groups, groups),
+                                             )
+        
+        self.softmax = nn.Softmax(dim=1)
+        self.attn_drop = nn.Dropout(attn_drop_rate)
+
+    def forward(self, feat, coord, reference_index):
+        query, key, value = (self.linear_q(feat),self.linear_k(feat),self.linear_v(feat),)
+
+        key = pointops.grouping(reference_index, key, coord, with_xyz=True)
+        value = pointops.grouping(reference_index, value, coord, with_xyz=False)
+        pos, key = key[:, :, 0:3], key[:, :, 3:]
+        relation_qk = key - query.unsqueeze(1)
+        if self.pe_multiplier:
+            pem = self.linear_p_multiplier(pos)
+            relation_qk = relation_qk * pem
+        if self.pe_bias:
+            peb = self.linear_p_bias(pos)
+            relation_qk = relation_qk + peb
+            value = value + peb
+
+        weight = self.weight_encoding(relation_qk)
+        weight = self.attn_drop(self.softmax(weight))
+
+        mask = torch.sign(reference_index + 1)
+        weight = torch.einsum("n s g, n s -> n s g", weight, mask)
+        value = einops.rearrange(value, "n ns (g i) -> n ns g i", g=self.groups)
+        feat = torch.einsum("n s g i, n s g -> n g i", value, weight)
+        feat = einops.rearrange(feat, "n g i -> n (g i)")
+        return feat
+    
+class Block(nn.Module):
+    def __init__(self,embed_channels,groups,qkv_bias=True,pe_multiplier=False,pe_bias=True,attn_drop_rate=0.0,drop_path_rate=0.0,enable_checkpoint=False,):
+        super(Block, self).__init__()
+        self.attn = GroupedVectorAttention(embed_channels=embed_channels,
+                                           groups=groups,
+                                           qkv_bias=qkv_bias,
+                                           attn_drop_rate=attn_drop_rate,
+                                           pe_multiplier=pe_multiplier,
+                                           pe_bias=pe_bias,
+                                           )
+        
+        self.fc1 = nn.Linear(embed_channels, embed_channels, bias=False)
+        self.fc3 = nn.Linear(embed_channels, embed_channels, bias=False)
+        self.norm1 = PointBatchNorm(embed_channels)
+        self.norm2 = PointBatchNorm(embed_channels)
+        self.norm3 = PointBatchNorm(embed_channels)
+        self.act = nn.ReLU(inplace=True)
+        self.enable_checkpoint = enable_checkpoint
+        self.drop_path = (DropPath(drop_path_rate) if drop_path_rate > 0.0 else nn.Identity())
+
+    def forward(self, points, reference_index):
+        coord, feat, offset = points
+        identity = feat
+        feat = self.act(self.norm1(self.fc1(feat)))
+        feat = (self.attn(feat, coord, reference_index) if not self.enable_checkpoint else checkpoint(self.attn, feat, coord, reference_index))
+        feat = self.act(self.norm2(feat))
+        feat = self.norm3(self.fc3(feat))
+        feat = identity + self.drop_path(feat)
+        feat = self.act(feat)
+        return [coord, feat, offset]
+
+class BlockSequence(nn.Module):
+    def __init__( self, depth, embed_channels, groups, neighbours=16, qkv_bias=True, pe_multiplier=False, pe_bias=True, attn_drop_rate=0.0, drop_path_rate=0.0, enable_checkpoint=False,):
+        super(BlockSequence, self).__init__()
+
+        if isinstance(drop_path_rate, list):
+            drop_path_rates = drop_path_rate
+            assert len(drop_path_rates) == depth
+        elif isinstance(drop_path_rate, float):
+            drop_path_rates = [deepcopy(drop_path_rate) for _ in range(depth)]
+        else:
+            drop_path_rates = [0.0 for _ in range(depth)]
+
+        self.neighbours = neighbours
+        self.blocks = nn.ModuleList()
+        for i in range(depth):
+            block = Block(embed_channels=embed_channels,
+                          groups=groups,
+                          qkv_bias=qkv_bias,
+                          pe_multiplier=pe_multiplier,
+                          pe_bias=pe_bias,
+                          attn_drop_rate=attn_drop_rate,
+                          drop_path_rate=drop_path_rates[i],
+                          enable_checkpoint=enable_checkpoint,
+                          )
+            
+            self.blocks.append(block)
+
+    def forward(self, points):
+        coord, feat, offset = points
+        # reference index query of neighbourhood attention
+        # for windows attention, modify reference index query method
+        reference_index, _ = pointops.knn_query(self.neighbours, coord, offset)
+        for block in self.blocks:
+            points = block(points, reference_index)
+        return points
+
+class GridPool(nn.Module):
+    """
+    Partition-based Pooling (Grid Pooling)
+    """
+
+    def __init__(self, in_channels, out_channels, grid_size, bias=False):
+        super(GridPool, self).__init__()
+        self.in_channels = in_channels
+        self.out_channels = out_channels
+        self.grid_size = grid_size
+
+        self.fc = nn.Linear(in_channels, out_channels, bias=bias)
+        self.norm = PointBatchNorm(out_channels)
+        self.act = nn.ReLU(inplace=True)
+
+    def forward(self, points, start=None):
+        coord, feat, offset = points
+        batch = offset2batch(offset)
+        feat = self.act(self.norm(self.fc(feat)))
+        start = (
+            segment_csr(coord,torch.cat([batch.new_zeros(1), torch.cumsum(batch.bincount(), dim=0)]),reduce="min",)
+            if start is None
+            else start
+        )
+        cluster = voxel_grid(pos=coord - start[batch], size=self.grid_size, batch=batch, start=0)
+        unique, cluster, counts = torch.unique(cluster, sorted=True, return_inverse=True, return_counts=True)
+        _, sorted_cluster_indices = torch.sort(cluster)
+        idx_ptr = torch.cat([counts.new_zeros(1), torch.cumsum(counts, dim=0)])
+        coord = segment_csr(coord[sorted_cluster_indices], idx_ptr, reduce="mean")
+        feat = segment_csr(feat[sorted_cluster_indices], idx_ptr, reduce="max")
+        batch = batch[idx_ptr[:-1]]
+        offset = batch2offset(batch)
+        return [coord, feat, offset], cluster
+    
+class Encoder(nn.Module):
+    def __init__(self,depth,in_channels,embed_channels,groups,grid_size=None,neighbours=16,qkv_bias=True,pe_multiplier=False,
+                            pe_bias=True,attn_drop_rate=None,drop_path_rate=None,enable_checkpoint=False):
+        super(Encoder, self).__init__()
+
+        self.down = GridPool(in_channels=in_channels,out_channels=embed_channels,grid_size=grid_size,)
+
+        self.blocks = BlockSequence(depth=depth,
+                                    embed_channels=embed_channels,
+                                    groups=groups,
+                                    neighbours=neighbours,
+                                    qkv_bias=qkv_bias,
+                                    pe_multiplier=pe_multiplier,
+                                    pe_bias=pe_bias,
+                                    attn_drop_rate=attn_drop_rate if attn_drop_rate is not None else 0.0,
+                                    drop_path_rate=drop_path_rate if drop_path_rate is not None else 0.0,
+                                    enable_checkpoint=enable_checkpoint,
+                                    )
+
+    def forward(self, points):
+        points, cluster = self.down(points)
+        return self.blocks(points), cluster
+    
+class GVAPatchEmbed(nn.Module):
+    def __init__(self,depth,in_channels,embed_channels,groups,neighbours=16,qkv_bias=True,pe_multiplier=False,pe_bias=True,attn_drop_rate=0.0,drop_path_rate=0.0,enable_checkpoint=False,):
+    
+        super(GVAPatchEmbed, self).__init__()
+        self.in_channels = in_channels
+        self.embed_channels = embed_channels
+        self.proj = nn.Sequential(nn.Linear(in_channels, embed_channels, bias=False),PointBatchNorm(embed_channels),nn.ReLU(inplace=True),)
+        self.blocks = BlockSequence(depth=depth,
+                                    embed_channels=embed_channels,
+                                    groups=groups,
+                                    neighbours=neighbours,
+                                    qkv_bias=qkv_bias,
+                                    pe_multiplier=pe_multiplier,
+                                    pe_bias=pe_bias,
+                                    attn_drop_rate=attn_drop_rate,
+                                    drop_path_rate=drop_path_rate,
+                                    enable_checkpoint=enable_checkpoint,
+                                    )
+
+    def forward(self, points):
+        coord, feat, offset = points
+        feat = self.proj(feat)
+        return self.blocks([coord, feat, offset])
+
+class ConvBlockIdx(nn.Module):
+    def __init__(self, in_channels, out_channels, kernel_size=3, stride=1, padding='same', bias=False):
+        super(ConvBlockIdx, self).__init__()
+        
+        self.out_channels = out_channels
+
+        self.conv = nn.Conv1d(in_channels, out_channels, kernel_size=kernel_size, 
+                              stride=stride, padding=padding, bias=bias)
+        self.norm = nn.LayerNorm(out_channels)
+        self.gelu = nn.GELU()
+        
+    def forward(self, x, idx):
+
+        x = knn_gather(x, idx) # [BS, V_n, K, F]
+        batch_size, V_n, K, Embed_dim = x.shape
+
+        x = x.view(-1, K, Embed_dim).contiguous()
+        x = x.permute(0, 2, 1).contiguous()
+        
+        x = self.conv(x)
+        
+        x = x.permute(0, 2, 1).contiguous()
+        x = x.view(batch_size, V_n, -1, self.out_channels).contiguous()
+        x = x.mean(dim=2)
+        
+        x = self.norm(x)
+        x = self.gelu(x)
+
+        return x
+
+class ConvBlock_V(nn.Module):
+    def __init__(self, in_channels, out_channels, K=27, kernel_size=3, stride=1, padding='same', bias=False, return_sorted=True):
+        super(ConvBlock_V, self).__init__()
+        
+        self.idx = KNN_Idx(K=K, return_sorted=return_sorted)
+        
+        self.conv = ConvBlockIdx(in_channels, out_channels, kernel_size=kernel_size, stride=stride, padding=padding, bias=bias)
+
+    def forward(self, x, x_v):
+        
+        idx = self.idx(x, x_v)
+        x = self.conv(x, idx)
+        
+        return x
+
+class ContextModulated(nn.Module):
+    def __init__(self, input_dim, output_dim, context_dim, activation=nn.LeakyReLU):
+        super(ContextModulated, self).__init__()
+
+        self.fc = nn.Linear(input_dim, output_dim)
+        
+        self.hyper_gate = nn.Linear(context_dim, output_dim)
+        self.hyper_bias = nn.Linear(context_dim, output_dim, bias=False)
+        self.sigmoid = nn.Sigmoid()
+        if activation is not None:
+            self.activation = activation()
+        else:
+            self.activation = nn.Identity()
+
+    def forward(self, x, context):
+        
+        
+        gate = self.sigmoid(self.hyper_gate(context))
+        bias = self.hyper_bias(context)        
+        
+        return self.activation(self.fc(x)*gate + bias)    
+
+
+class BatchNorm1D(nn.Module):
+    def __init__(self, num_features, eps=1e-5, momentum=0.1, affine=True, track_running_stats=True):
+        super(BatchNorm1D, self).__init__()
+        self.bn = nn.BatchNorm1d(num_features, eps=eps, momentum=momentum, affine=affine, track_running_stats=track_running_stats)
+    
+    def forward(self, x):
+        x = x.permute(0, 2, 1).contiguous()
+        x = self.bn(x)
+        x = x.permute(0, 2, 1).contiguous()
+        return x
+
+class MHAContextModulated(nn.Module):
+    def __init__(self, embed_dim, num_heads, output_dim, dropout=0.1, return_weights=False):
+        super(MHAContextModulated, self).__init__()
+        self.embed_dim = embed_dim
+        self.num_heads = num_heads
+        self.return_weights = return_weights
+        self.attention = nn.MultiheadAttention(embed_dim, num_heads, dropout=dropout, bias=False, batch_first=True)
+        self.context_modulated = ContextModulated(input_dim=embed_dim, output_dim=output_dim, context_dim=embed_dim)
+    
+    def forward(self, x):
+        
+        context, attn_output_weights = self.attention(x, x, x)
+        x = self.context_modulated(x, context)
+        
+        if self.return_weights:
+            return x, attn_output_weights
+        return x